#!/usr/bin/python
# coding: utf8
# /*##########################################################################
#
# Copyright (c) 2015-2017 European Synchrotron Radiation Facility
#
# Permission is hereby granted, free of charge, to any person obtaining a copy
# of this software and associated documentation files (the "Software"), to deal
# in the Software without restriction, including without limitation the rights
# to use, copy, modify, merge, publish, distribute, sublicense, and/or sell
# copies of the Software, and to permit persons to whom the Software is
# furnished to do so, subject to the following conditions:
#
# The above copyright notice and this permission notice shall be included in
# all copies or substantial portions of the Software.
#
# THE SOFTWARE IS PROVIDED "AS IS", WITHOUT WARRANTY OF ANY KIND, EXPRESS OR
# IMPLIED, INCLUDING BUT NOT LIMITED TO THE WARRANTIES OF MERCHANTABILITY,
# FITNESS FOR A PARTICULAR PURPOSE AND NONINFRINGEMENT. IN NO EVENT SHALL THE
# AUTHORS OR COPYRIGHT HOLDERS BE LIABLE FOR ANY CLAIM, DAMAGES OR OTHER
# LIABILITY, WHETHER IN AN ACTION OF CONTRACT, TORT OR OTHERWISE, ARISING FROM,
# OUT OF OR IN CONNECTION WITH THE SOFTWARE OR THE USE OR OTHER DEALINGS IN
# THE SOFTWARE.
#
# ###########################################################################*/

__authors__ = ["Jérôme Kieffer", "Thomas Vincent"]
<<<<<<< HEAD
__date__ = "16/10/2017"
=======
__date__ = "11/10/2017"
>>>>>>> 584789dd
__license__ = "MIT"


# This import is here only to fix a bug on Debian 7 with python2.7
# Without this, the system io module is not loaded from numpy.distutils
# the silx.io module seems to be loaded instead
import io

import sys
import os
import platform
import shutil
import logging
import glob

logging.basicConfig(level=logging.INFO)

logger = logging.getLogger("silx.setup")


from distutils.command.clean import clean as Clean
from distutils.command.build import build as _build
try:
    from setuptools import Command
    from setuptools.command.build_py import build_py as _build_py
    from setuptools.command.build_ext import build_ext
    from setuptools.command.sdist import sdist
    logger.info("Use setuptools")
except ImportError:
    try:
        from numpy.distutils.core import Command
    except ImportError:
        from distutils.core import Command
    from distutils.command.build_py import build_py as _build_py
    from distutils.command.build_ext import build_ext
    from distutils.command.sdist import sdist
    logger.info("Use distutils")

try:
    import sphinx
    import sphinx.util.console
    sphinx.util.console.color_terminal = lambda: False
    from sphinx.setup_command import BuildDoc
except ImportError:
    sphinx = None


PROJECT = "silx"

if "LANG" not in os.environ and sys.platform == "darwin" and sys.version_info[0] > 2:
    print("""WARNING: the LANG environment variable is not defined,
an utf-8 LANG is mandatory to use setup.py, you may face unexpected UnicodeError.
export LANG=en_US.utf-8
export LC_ALL=en_US.utf-8
""")


def get_version():
    """Returns current version number from version.py file"""
    import version
    return version.strictversion


def get_readme():
    """Returns content of README.rst file"""
    dirname = os.path.dirname(os.path.abspath(__file__))
    filename = os.path.join(dirname, "README.rst")
    with io.open(filename, "r", encoding="utf-8") as fp:
        long_description = fp.read()
    return long_description


classifiers = ["Development Status :: 4 - Beta",
               "Environment :: Console",
               "Environment :: MacOS X",
               "Environment :: Win32 (MS Windows)",
               "Environment :: X11 Applications :: Qt",
               "Intended Audience :: Education",
               "Intended Audience :: Science/Research",
               "License :: OSI Approved :: MIT License",
               "Natural Language :: English",
               "Operating System :: MacOS",
               "Operating System :: Microsoft :: Windows",
               "Operating System :: POSIX",
               "Programming Language :: Cython",
               "Programming Language :: Python :: 2.7",
               "Programming Language :: Python :: 3.4",
               "Programming Language :: Python :: 3.5",
               "Programming Language :: Python :: 3.6",
               "Programming Language :: Python :: Implementation :: CPython",
               "Topic :: Scientific/Engineering :: Physics",
               "Topic :: Software Development :: Libraries :: Python Modules",
               ]


# ########## #
# version.py #
# ########## #

class build_py(_build_py):
    """
    Enhanced build_py which copies version.py to <PROJECT>._version.py
    """
    def find_package_modules(self, package, package_dir):
        modules = _build_py.find_package_modules(self, package, package_dir)
        if package == PROJECT:
            modules.append((PROJECT, '_version', 'version.py'))
        return modules


########
# Test #
########

class PyTest(Command):
    """Command to start tests running the script: run_tests.py -i"""
    user_options = []

    def initialize_options(self):
        pass

    def finalize_options(self):
        pass

    def run(self):
        import subprocess
        errno = subprocess.call([sys.executable, 'run_tests.py'])
        if errno != 0:
            raise SystemExit(errno)


# ################### #
# build_doc command   #
# ################### #

if sphinx is None:
    class SphinxExpectedCommand(Command):
        """Command to inform that sphinx is missing"""
        user_options = []

        def initialize_options(self):
            pass

        def finalize_options(self):
            pass

        def run(self):
            raise RuntimeError(
                'Sphinx is required to build or test the documentation.\n'
                'Please install Sphinx (http://www.sphinx-doc.org).')


class BuildMan(Command):
    """Command to build man pages"""
    user_options = []

    def initialize_options(self):
        pass

    def finalize_options(self):
        pass

    def run(self):
        build = self.get_finalized_command('build')
        path = sys.path
        path.insert(0, os.path.abspath(build.build_lib))

        env = dict((str(k), str(v)) for k, v in os.environ.items())
        env["PYTHONPATH"] = os.pathsep.join(path)
        if not os.path.isdir("build/man"):
            os.makedirs("build/man")
        import subprocess
        import tempfile
        import stat

        try:
            script_name = None

            # help2man expect a single executable file to extract the help
            # we create it, execute it, and delete it at the end

            # create a launcher using the right python interpreter
            script_fid, script_name = tempfile.mkstemp(prefix="%s_" % PROJECT, text=True)
            script = os.fdopen(script_fid, 'wt')
            script.write("#!%s\n" % sys.executable)
            script.write("import runpy\n")
            script.write("runpy.run_module('%s', run_name='__main__')\n" % PROJECT)
            script.close()

            # make it executable
            mode = os.stat(script_name).st_mode
            os.chmod(script_name, mode + stat.S_IEXEC)

            # execute help2man
            p = subprocess.Popen(["help2man", script_name, "-o", "build/man/silx.1"], env=env)
            status = p.wait()
            if status != 0:
                raise RuntimeError("Fail to generate man documentation")
        finally:
            # clean up the script
            if script_name is not None:
                os.remove(script_name)


if sphinx is not None:
    class BuildDocCommand(BuildDoc):
        """Command to build documentation using sphinx.

        Project should have already be built.
        """

        def run(self):
            # make sure the python path is pointing to the newly built
            # code so that the documentation is built on this and not a
            # previously installed version

            build = self.get_finalized_command('build')
            sys.path.insert(0, os.path.abspath(build.build_lib))

            # # Copy .ui files to the path:
            # dst = os.path.join(
            #     os.path.abspath(build.build_lib), "silx", "gui")
            # if not os.path.isdir(dst):
            #     os.makedirs(dst)
            # for i in os.listdir("gui"):
            #     if i.endswith(".ui"):
            #         src = os.path.join("gui", i)
            #         idst = os.path.join(dst, i)
            #         if not os.path.exists(idst):
            #             shutil.copy(src, idst)

            # Build the Users Guide in HTML and TeX format
            for builder in ['html', 'latex']:
                self.builder = builder
                self.builder_target_dir = os.path.join(self.build_dir, builder)
                self.mkpath(self.builder_target_dir)
                BuildDoc.run(self)
            sys.path.pop(0)
else:
    BuildDocCommand = SphinxExpectedCommand


# ################### #
# test_doc command    #
# ################### #

if sphinx is not None:
    class TestDocCommand(BuildDoc):
        """Command to test the documentation using sphynx doctest.

        http://www.sphinx-doc.org/en/1.4.8/ext/doctest.html
        """
        def run(self):
            # make sure the python path is pointing to the newly built
            # code so that the documentation is built on this and not a
            # previously installed version

            build = self.get_finalized_command('build')
            sys.path.insert(0, os.path.abspath(build.build_lib))

            # Build the Users Guide in HTML and TeX format
            for builder in ['doctest']:
                self.builder = builder
                self.builder_target_dir = os.path.join(self.build_dir, builder)
                self.mkpath(self.builder_target_dir)
                BuildDoc.run(self)
            sys.path.pop(0)

else:
    TestDocCommand = SphinxExpectedCommand

# ############################# #
# numpy.distutils Configuration #
# ############################# #

def configuration(parent_package='', top_path=None):
    """Recursive construction of package info to be used in setup().

    See http://docs.scipy.org/doc/numpy/reference/distutils.html#numpy.distutils.misc_util.Configuration
    """
    try:
        from numpy.distutils.misc_util import Configuration
    except ImportError:
        raise ImportError(
            "To install this package, you must install numpy first\n"
            "(See https://pypi.python.org/pypi/numpy)")
    config = Configuration(None, parent_package, top_path)
    config.set_options(
        ignore_setup_xxx_py=True,
        assume_default_configuration=True,
        delegate_options_to_subpackages=True,
        quiet=True)
    config.add_subpackage(PROJECT)
    return config

# ############## #
# Compiler flags #
# ############## #


class Build(_build):
    """Command to support more user options for the build."""

    user_options = [
        ('no-openmp', None,
         "do not use OpenMP for compiled extension modules"),
        ('openmp', None,
         "use OpenMP for the compiled extension modules"),
        ('no-cython', None,
         "do not compile Cython extension modules (use default compiled c-files)"),
        ('force-cython', None,
         "recompile all Cython extension modules"),
    ]
    user_options.extend(_build.user_options)

    boolean_options = ['no-openmp', 'openmp', 'no-cython', 'force-cython']
    boolean_options.extend(_build.boolean_options)

    def initialize_options(self):
        _build.initialize_options(self)
        self.no_openmp = None
        self.openmp = None
        self.no_cython = None
        self.force_cython = None

    def finalize_options(self):
        _build.finalize_options(self)
        self.finalize_cython_options(min_version='0.21.1')
        self.finalize_openmp_options()

    def _parse_env_as_bool(self, key):
        content = os.environ.get(key, "")
        value = content.lower()
        if value in ["1", "true", "yes", "y"]:
            return True
        if value in ["0", "false", "no", "n"]:
            return False
        if value in ["none", ""]:
            return None
        msg = "Env variable '%s' contains '%s'. But a boolean or an empty \
            string was expected. Variable ignored."
        logger.warning(msg, key, content)
        return None

    def finalize_openmp_options(self):
        """Check if extensions must be compiled with OpenMP.

        The result is stored into the object.
        """
        if self.openmp:
            use_openmp = True
        elif self.no_openmp:
            use_openmp = False
        else:
            env_force_cython = self._parse_env_as_bool("WITH_OPENMP")
            if env_force_cython is not None:
                use_openmp = env_force_cython
            else:
                # Use it by default
                use_openmp = True

        if use_openmp:
            if platform.system() == "Darwin":
                # By default Xcode5 & XCode6 do not support OpenMP, Xcode4 is OK.
                osx = tuple([int(i) for i in platform.mac_ver()[0].split(".")])
                if osx >= (10, 8):
                    logger.warning("OpenMP support ignored. Your platform do not support it")
                    use_openmp = False

        # Remove attributes used by distutils parsing
        # use 'use_openmp' instead
        del self.no_openmp
        del self.openmp
        self.use_openmp = use_openmp

    def finalize_cython_options(self, min_version=None):
        """
        Check if cythonization must be used for the extensions.

        The result is stored into the object.
        """

        if self.force_cython:
            use_cython = "force"
        elif self.no_cython:
            use_cython = "no"
        else:
            env_force_cython = self._parse_env_as_bool("FORCE_CYTHON")
            env_with_cython = self._parse_env_as_bool("WITH_CYTHON")
            if env_force_cython is True:
                use_cython = "force"
            elif env_with_cython is True:
                use_cython = "yes"
            elif env_with_cython is False:
                use_cython = "no"
            else:
                # Use it by default
                use_cython = "yes"

        if use_cython in ["force", "yes"]:
            try:
                import Cython.Compiler.Version
                if min_version and Cython.Compiler.Version.version < min_version:
                    msg = "Cython version is too old. At least version is %s \
                        expected. Cythonization is skipped."
                    logger.warning(msg, str(min_version))
                    use_cython = "no"
            except ImportError:
                msg = "Cython is not available. Cythonization is skipped."
                logger.warning(msg)
                use_cython = "no"

        # Remove attribute used by distutils parsing
        # use 'use_cython' and 'force_cython' instead
        del self.no_cython
        self.force_cython = use_cython == "force"
        self.use_cython = use_cython in ["force", "yes"]


class BuildExt(build_ext):
    """Handle extension compilation.

    Command-line argument and environment can custom:

    - The use of cython to cythonize files, else a default version is used
    - Build extension with support of OpenMP (by default it is enabled)
    - If building with MSVC, compiler flags are converted from gcc flags.
    """

    COMPILE_ARGS_CONVERTER = {'-fopenmp': '/openmp'}

    LINK_ARGS_CONVERTER = {'-fopenmp': ''}

    description = 'Build silx extensions'

    def finalize_options(self):
        build_ext.finalize_options(self)
        build_obj = self.distribution.get_command_obj("build")
        self.use_openmp = build_obj.use_openmp
        self.use_cython = build_obj.use_cython
        self.force_cython = build_obj.force_cython

    def patch_with_default_cythonized_files(self, ext):
        """Replace cython files by .c or .cpp files in extension's sources.

        It replaces the *.pyx and *.py source files of the extensions
        to either *.cpp or *.c source files.
        No compilation is performed.

        :param Extension ext: An extension to patch.
        """
        new_sources = []
        for source in ext.sources:
            base, file_ext = os.path.splitext(source)
            if file_ext in ('.pyx', '.py'):
                if ext.language == 'c++':
                    cythonized = base + '.cpp'
                else:
                    cythonized = base + '.c'
                if not os.path.isfile(cythonized):
                    raise RuntimeError("Source file not found: %s. Cython is needed" % cythonized)
                print("Use default cythonized file for %s" % source)
                new_sources.append(cythonized)
            else:
                new_sources.append(source)
        ext.sources = new_sources

    def patch_extension(self, ext):
        """
        Patch an extension according to requested Cython and OpenMP usage.

        :param Extension ext: An extension
        """
        # Cytonize
        if not self.use_cython:
            self.patch_with_default_cythonized_files(ext)
        else:
            from Cython.Build import cythonize
            patched_exts = cythonize(
                [ext],
                compiler_directives={'embedsignature': True},
                force=self.force_cython,
                compile_time_env={"HAVE_OPENMP": self.use_openmp}
            )
            ext.sources = patched_exts[0].sources

        # Remove OpenMP flags if OpenMP is disabled
        if not self.use_openmp:
            ext.extra_compile_args = [
                f for f in ext.extra_compile_args if f != '-fopenmp']
            ext.extra_link_args = [
                f for f in ext.extra_link_args if f != '-fopenmp']

        # Convert flags from gcc to MSVC if required
        if self.compiler.compiler_type == 'msvc':
            ext.extra_compile_args = [self.COMPILE_ARGS_CONVERTER.get(f, f)
                                      for f in ext.extra_compile_args]
            ext.extra_link_args = [self.LINK_ARGS_CONVERTER.get(f, f)
                                   for f in ext.extra_link_args]

    def is_debug_interpreter(self):
        """
        Returns true if the script is executed with a debug interpreter.

        It looks to be a non-standard code. It is not working for Windows and
        Mac. But it have to work at least for Debian interpreters.

        :rtype: bool
        """
        if sys.version_info >= (3, 0):
            # It is normalized on Python 3
            # But it is not available on Windows CPython
            if hasattr(sys, "abiflags"):
                return "d" in sys.abiflags
        else:
            # It's a Python 2 interpreter
            # pydebug is not available on Windows/Mac OS interpreters
            if hasattr(sys, "pydebug"):
                return sys.pydebug

        # We can't know if we uses debug interpreter
        return False

    def patch_compiler(self):
        """
        Patch the compiler to:
        - always compile extensions with debug symboles (-g)
        - only compile asserts in debug mode (-DNDEBUG)

        Plus numpy.distutils/setuptools/distutils inject a lot of duplicated
        flags. This function tries to clean up default debug options.
        """
        build_obj = self.distribution.get_command_obj("build")
        if build_obj.debug:
            debug_mode = build_obj.debug
        else:
            # Force debug_mode also when it uses python-dbg
            # It is needed for Debian packaging
            debug_mode = self.is_debug_interpreter()

        if self.compiler.compiler_type == "unix":
            args = list(self.compiler.compiler_so)
            # clean up debug flags -g is included later in another way
            must_be_cleaned = ["-DNDEBUG", "-g"]
            args = filter(lambda x: x not in must_be_cleaned, args)
            args = list(args)

            # always insert symbols
            args.append("-g")
            # only strip asserts in release mode
            if not debug_mode:
                args.append('-DNDEBUG')
            # patch options
            self.compiler.compiler_so = list(args)

    def build_extensions(self):
        self.patch_compiler()
        for ext in self.extensions:
            self.patch_extension(ext)
        build_ext.build_extensions(self)


################################################################################
# Clean command
################################################################################


class CleanCommand(Clean):
    description = "Remove build artifacts from the source tree"

    def expand(self, path_list):
        """Expand a list of path using glob magic.

        :param list[str] path_list: A list of path which may contains magic
        :rtype: list[str]
        :returns: A list of path without magic
        """
        path_list2 = []
        for path in path_list:
            if glob.has_magic(path):
                iterator = glob.iglob(path)
                path_list2.extend(iterator)
            else:
                path_list2.append(path)
        return path_list2

    def run(self):
        Clean.run(self)
        # really remove the directories
        # and not only if they are empty
        to_remove = [self.build_base]
        to_remove = self.expand(to_remove)

        if not self.dry_run:
            for path in to_remove:
                try:
                    if os.path.isdir(path):
                        shutil.rmtree(path)
                    else:
                        os.remove(path)
                    logger.info("removing '%s'", path)
                except OSError:
                    pass

################################################################################
# Debian source tree
################################################################################


class sdist_debian(sdist):
    """
    Tailor made sdist for debian
    * remove auto-generated doc
    * remove cython generated .c files
    * remove cython generated .c files
    * remove .bat files
    * include .l man files
    """
    @staticmethod
    def get_debian_name():
        import version
        name = "%s_%s" % (PROJECT, version.debianversion)
        return name

    def prune_file_list(self):
        sdist.prune_file_list(self)
        to_remove = ["doc/build", "doc/pdf", "doc/html", "pylint", "epydoc"]
        print("Removing files for debian")
        for rm in to_remove:
            self.filelist.exclude_pattern(pattern="*", anchor=False, prefix=rm)

        # this is for Cython files specifically: remove C & html files
        search_root = os.path.dirname(os.path.abspath(__file__))
        for root, _, files in os.walk(search_root):
            for afile in files:
                if os.path.splitext(afile)[1].lower() == ".pyx":
                    base_file = os.path.join(root, afile)[len(search_root) + 1:-4]
                    self.filelist.exclude_pattern(pattern=base_file + ".c")
                    self.filelist.exclude_pattern(pattern=base_file + ".cpp")
                    self.filelist.exclude_pattern(pattern=base_file + ".html")

        # do not include third_party/_local files
        self.filelist.exclude_pattern(pattern="*", prefix="silx/third_party/_local")

    def make_distribution(self):
        self.prune_file_list()
        sdist.make_distribution(self)
        dest = self.archive_files[0]
        dirname, basename = os.path.split(dest)
        base, ext = os.path.splitext(basename)
        while ext in [".zip", ".tar", ".bz2", ".gz", ".Z", ".lz", ".orig"]:
            base, ext = os.path.splitext(base)
        if ext:
            dest = "".join((base, ext))
        else:
            dest = base
        # sp = dest.split("-")
        # base = sp[:-1]
        # nr = sp[-1]
        debian_arch = os.path.join(dirname, self.get_debian_name() + ".orig.tar.gz")
        os.rename(self.archive_files[0], debian_arch)
        self.archive_files = [debian_arch]
        print("Building debian .orig.tar.gz in %s" % self.archive_files[0])


# ##### #
# setup #
# ##### #

def get_project_configuration(dry_run):
    """Returns project arguments for setup"""
    install_requires = [
        # for most of the computation
        "numpy",
        # for the script launcher
        "setuptools"]

    setup_requires = ["setuptools", "numpy"]

    package_data = {
        # Resources files for silx
        'silx.resources': [
            'gui/logo/*.png',
            'gui/logo/*.svg',
            'gui/icons/*.png',
            'gui/icons/*.svg',
            'gui/icons/*.mng',
            'gui/icons/*.gif',
            'gui/icons/*/*.png',
            'opencl/*.cl',
            'opencl/image/*.cl',
            'opencl/sift/*.cl',
            'opencl/codec/*.cl',
            'gui/colormaps/*.npy'],
    }

    entry_points = {
        'console_scripts': ['silx = silx.__main__:main'],
        # 'gui_scripts': [],
    }

    cmdclass = dict(
        build=Build,
        build_py=build_py,
        test=PyTest,
        build_doc=BuildDocCommand,
        test_doc=TestDocCommand,
        build_ext=BuildExt,
        build_man=BuildMan,
        clean=CleanCommand,
        debian_src=sdist_debian)

    if dry_run:
        # DRY_RUN implies actions which do not require NumPy
        #
        # And they are required to succeed without Numpy for example when
        # pip is used to install silx when Numpy is not yet present in
        # the system.
        setup_kwargs = {}
    else:
        config = configuration()
        setup_kwargs = config.todict()

    setup_kwargs.update(name=PROJECT,
                        version=get_version(),
                        url="http://www.silx.org/",
                        author="data analysis unit",
                        author_email="silx@esrf.fr",
                        classifiers=classifiers,
                        description="Software library for X-Ray data analysis",
                        long_description=get_readme(),
                        install_requires=install_requires,
                        setup_requires=setup_requires,
                        cmdclass=cmdclass,
                        package_data=package_data,
                        zip_safe=False,
                        entry_points=entry_points,
                        )
    return setup_kwargs


def setup_package():
    """Run setup(**kwargs)

    Depending on the command, it either runs the complete setup which depends on numpy,
    or a *dry run* setup with no dependency on numpy.
    """

    # Check if action requires build/install
    dry_run = len(sys.argv) == 1 or (len(sys.argv) >= 2 and (
        '--help' in sys.argv[1:] or
        sys.argv[1] in ('--help-commands', 'egg_info', '--version',
                        'clean', '--name')))

    if dry_run:
        # DRY_RUN implies actions which do not require dependancies, like NumPy
        try:
            from setuptools import setup
            logger.info("Use setuptools.setup")
        except ImportError:
            from distutils.core import setup
            logger.info("Use distutils.core.setup")
    else:
        try:
            from setuptools import setup
        except ImportError:
            from numpy.distutils.core import setup
            logger.info("Use numpydistutils.setup")

    setup_kwargs = get_project_configuration(dry_run)
    setup(**setup_kwargs)

if __name__ == "__main__":
    setup_package()<|MERGE_RESOLUTION|>--- conflicted
+++ resolved
@@ -25,11 +25,7 @@
 # ###########################################################################*/
 
 __authors__ = ["Jérôme Kieffer", "Thomas Vincent"]
-<<<<<<< HEAD
 __date__ = "16/10/2017"
-=======
-__date__ = "11/10/2017"
->>>>>>> 584789dd
 __license__ = "MIT"
 
 
@@ -199,13 +195,16 @@
 
         env = dict((str(k), str(v)) for k, v in os.environ.items())
         env["PYTHONPATH"] = os.pathsep.join(path)
-        if not os.path.isdir("build/man"):
-            os.makedirs("build/man")
+
         import subprocess
-        import tempfile
-        import stat
+
+        status = subprocess.call(["mkdir", "-p", "build/man"])
+        if status != 0:
+            raise RuntimeError("Fail to create build/man directory")
 
         try:
+            import tempfile
+            import stat
             script_name = None
 
             # help2man expect a single executable file to extract the help
@@ -755,7 +754,7 @@
 
     setup_kwargs.update(name=PROJECT,
                         version=get_version(),
-                        url="http://www.silx.org/",
+                        url="https://github.com/silx-kit/silx",
                         author="data analysis unit",
                         author_email="silx@esrf.fr",
                         classifiers=classifiers,
