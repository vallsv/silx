version: 0.2.0.{build}

# fetch repository as zip archive
shallow_clone: true
<<<<<<< HEAD

build:
  verbosity: minimal
=======
>>>>>>> e6e44448

notifications:
- provider: Email
  to:
  - silx-ci@edna-site.org
  subject: '[CI] appveyor'
  on_build_success: false
  on_build_failure: false
  on_build_status_changed: true

os:
    - Visual Studio 2015

cache:
    - '%LOCALAPPDATA%\pip\Cache'

environment:
    global:
        WIN_SDK_ROOT: "C:\\Program Files\\Microsoft SDKs\\Windows"
        VENV_BUILD_DIR: "venv_build"
        VENV_TEST_DIR: "venv_test"

    matrix:
        # Python 3.5
        - PYTHON_DIR: "C:\\Python35-x64"
          QT_BINDINGS: "PyQt5"

        # Python 2.7
        - PYTHON_DIR: "C:\\Python27-x64"
          QT_BINDINGS: "PyQt4"

        - PYTHON_DIR: "C:\\Python27-x64"
          QT_BINDINGS: "PySide"

install:
    # Add Python to PATH
    - "SET PATH=%PYTHON_DIR%;%PYTHON_DIR%\\Scripts;%PATH%"

    # Upgrade/install distribution modules
    - "pip install --upgrade setuptools"
    - "python -m pip install --upgrade pip"

    # Install virtualenv
    - "pip install --upgrade virtualenv"
    - "virtualenv --version"

build_script:
    # Create build virtualenv
    - "virtualenv --clear %VENV_BUILD_DIR%"
    - "%VENV_BUILD_DIR%\\Scripts\\activate.bat"

    # Install build dependencies
    - "pip install --upgrade wheel"
    - "pip install --trusted-host www.silx.org --find-links http://www.silx.org/pub/wheelhouse/ --upgrade numpy"

    # Print Python info
    - "python ci\\info_platform.py"
    - "pip list"

    # Build
    - "python setup.py bdist_wheel bdist_msi"
    - ps: "ls dist"

    # Leave build virtualenv
    - "%VENV_BUILD_DIR%\\Scripts\\deactivate.bat"
    - "rmdir %VENV_BUILD_DIR% /s /q"

test_script:
    # Create test virtualenv
    - "virtualenv --clear %VENV_TEST_DIR%"
    - "%VENV_TEST_DIR%\\Scripts\\activate.bat"

    # Install numpy
    - "pip install --trusted-host www.silx.org --find-links http://www.silx.org/pub/wheelhouse/ --upgrade numpy"

    # Install Qt binding and matplotlib
    # Install PyQt4 from www.silx.org and PyQt5/PySide from pypi
    - "pip install --pre --trusted-host www.silx.org --find-links http://www.silx.org/pub/wheelhouse/ %QT_BINDINGS%"
    - "pip install --trusted-host www.silx.org --find-links http://www.silx.org/pub/wheelhouse/ matplotlib"

    # Install h5py for silx.io tests
    - "pip install --pre --trusted-host www.silx.org --find-links http://www.silx.org/pub/wheelhouse/ h5py"

    # Install scipy for silx.image.sift tests
    - "pip install --pre --trusted-host www.silx.org --find-links http://www.silx.org/pub/wheelhouse/ scipy"

    # Install IPython and qtconsole for silx.gui.console tests
    - "pip install ipython"
    - "pip install qtconsole"

    # Install the generated wheel package to test it
    # Make sure silx does not come from cache or pypi
    # At this point all install_requires dependencies MUST be installed
    # as this is installing only from dist/
    - "pip install --pre --find-links dist/ --no-cache-dir --no-index silx"

    # Print Python info
    - "python ci\\info_platform.py"
    - "pip list"

    - "python run_tests.py"

    # Leave test virtualenv
    - "%VENV_TEST_DIR%\\Scripts\\deactivate.bat"
    - "rmdir %VENV_TEST_DIR% /s /q"

artifacts:
    # Archive the generated wheel package in the ci.appveyor.com build report.
    - path: dist\*<|MERGE_RESOLUTION|>--- conflicted
+++ resolved
@@ -2,12 +2,6 @@
 
 # fetch repository as zip archive
 shallow_clone: true
-<<<<<<< HEAD
-
-build:
-  verbosity: minimal
-=======
->>>>>>> e6e44448
 
 notifications:
 - provider: Email
