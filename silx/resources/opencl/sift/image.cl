/*
 *   Project: SIFT: An algorithm for image alignement
 *
 *   Copyright (C) 2013-2017 European Synchrotron Radiation Facility
 *                           Grenoble, France
 *
 *   Principal authors: J. Kieffer (kieffer@esrf.fr)
 *
 * Permission is hereby granted, free of charge, to any person
 * obtaining a copy of this software and associated documentation
 * files (the "Software"), to deal in the Software without
 * restriction, including without limitation the rights to use,
 * copy, modify, merge, publish, distribute, sublicense, and/or sell
 * copies of the Software, and to permit persons to whom the
 * Software is furnished to do so, subject to the following
 * conditions:
 *
 * The above copyright notice and this permission notice shall be
 * included in all copies or substantial portions of the Software.
 *
 * THE SOFTWARE IS PROVIDED "AS IS", WITHOUT WARRANTY OF ANY KIND,
 * EXPRESS OR IMPLIED, INCLUDING BUT NOT LIMITED TO THE WARRANTIES
 * OF MERCHANTABILITY, FITNESS FOR A PARTICULAR PURPOSE AND
 * NONINFRINGEMENT. IN NO EVENT SHALL THE AUTHORS OR COPYRIGHT
 * HOLDERS BE LIABLE FOR ANY CLAIM, DAMAGES OR OTHER LIABILITY,
 * WHETHER IN AN ACTION OF CONTRACT, TORT OR OTHERWISE, ARISING
 * FROM, OUT OF OR IN CONNECTION WITH THE SOFTWARE OR THE USE OR
 * OTHER DEALINGS IN THE SOFTWARE.
 */

/**
 *
 * Kernels for images processing
 *
 * A thread handles one keypoint -- any group size can do
 *
 *
*/


/*
 Keypoint structure : (amplitude, row, column, sigma)

 k.x == k.s0 : amplitude
 k.y == k.s1 : row
 k.z == k.s2 : column
 k.w == k.s3 : sigma

*/
<<<<<<< HEAD
//#define MIN(i,j) ( (i)<(j) ? (i):(j) )
//#define MAX(i,j) ( (i)<(j) ? (j):(i) )
=======
typedef float4 keypoint;
>>>>>>> c2f3dc62

#ifndef WORKGROUP_SIZE
	#define WORKGROUP_SIZE 128
#endif

/*
 Do not use __constant memory for large (usual) images
*/
#ifndef MAX_CONST_SIZE
    #define MAX_CONST_SIZE 16384
#endif

/**
 * \brief Gradient of a grayscale image
 *
 * The gradient is computed using central differences in the interior and first differences at the boundaries.
 *
 * :param igray: Pointer to global memory with the input data of the grayscale image
 * :param grad: Pointer to global memory with the output norm of the gradient
 * :param ori: Pointer to global memory with the output orientation of the gradient
 * :param width: integer number of columns of the input image
 * :param height: integer number of lines of the input image
 */



kernel void compute_gradient_orientation(
	global float* igray, // __attribute__((max_constant_size(MAX_CONST_SIZE))),
	global float *grad,
	global float *ori,
	int width,
	int height)
{

	int gid1 = (int) get_global_id(1);
	int gid0 = (int) get_global_id(0);

	if (gid1 < height && gid0 < width) {

		float xgrad, ygrad;
		int pos = gid1*width+gid0;

        if (gid0 == 0)
			xgrad = 2.0f * (igray[pos+1] - igray[pos]);
        else if (gid0 == width-1)
			xgrad = 2.0f * (igray[pos] - igray[pos-1]);
        else
			xgrad = igray[pos+1] - igray[pos-1];
        if (gid1 == 0)
			ygrad = 2.0f * (igray[pos] - igray[pos + width]);
        else if (gid1 == height-1)
			ygrad = 2.0f * (igray[pos - width] - igray[pos]);
        else
			ygrad = igray[pos - width] - igray[pos + width];

        grad[pos] = sqrt((xgrad * xgrad + ygrad * ygrad));
//TODO use atan2pi and remove the division by pi later on
        ori[pos] = atan2 (-ygrad, xgrad);

      }
}





/**
 * \brief Local minimum or maximum detection in scale space
 *
 * IMPORTANT:
 *	-The output have to be Memset to (-1,-1,-1,-1)
 *	-This kernel must not be launched with s = 0 or s = nb_of_dogs (=4 for SIFT)
 *
 * :param DOGS: Pointer to global memory with ALL the coutiguously pre-allocated Differences of Gaussians
 * :param border_dist: integer, distance between inner image and borders (SIFT takes 5)
 * :param peak_thresh: float, threshold (SIFT takes 255.0 * 0.04 / 3.0)
 * :param output: Pointer to global memory output *filled with (-1,-1,-1,-1)* by default for invalid keypoints
 * :param octsize: initially 1 then twiced at each new octave
 * :param EdgeThresh0: initial upper limit of the curvatures ratio, to test if the point is on an edge
 * :param EdgeThresh: upper limit of the curvatures ratio, to test if the point is on an edge
 * :param counter: pointer to the current position in keypoints vector -- shared between threads
 * :param nb_keypoints: Maximum number of keypoints: size of the keypoints vector
 * :param scale: the scale in the DoG, i.e the index of the current DoG (this is not the std !)
 * :param total_width: integer number of columns of ALL the (contiguous) DOGs. We have total_height = height
 * :param width: integer number of columns of a DOG.
 * :param height: integer number of lines of a DOG

*/


/*
TODO:
-check fabs(val) outside this kernel ? It would avoid the "if"
-confirm usage of fabs instead of fabsf
-confirm the need to return -atan2() rather than atan2 ; to be coherent with python

*/


kernel void local_maxmin(
	global float* DOGS,
	global guess_keypoint* output,
	int border_dist,
	float peak_thresh,
	int octsize,
	float EdgeThresh0,
	float EdgeThresh,
	global int* counter,
	int nb_keypoints,
	int scale,
	int width,
	int height)
{

	int gid1 = (int) get_global_id(1);
	int gid0 = (int) get_global_id(0);
	/*
		As the DOGs are contiguous, we have to test if (gid0,gid1) is actually in DOGs[s]
	*/

	if ((gid1 < height - border_dist) && (gid0 < width - border_dist) && (gid1 >= border_dist) && (gid0 >= border_dist)) {
		int index_dog_prev = (scale-1)*(width*height);
		int index_dog =scale*(width*height);
		int index_dog_next =(scale+1)*(width*height);

		float res = 0.0f;
		float val = DOGS[index_dog + gid0 + width*gid1];

		/*
		The following condition is part of the keypoints refinement: we eliminate the low-contrast points
		NOTE: "fabsf" instead of "fabs" should be used, for "fabs" if for doubles. Used "fabs" to be coherent with python
		*/
		if (fabs(val) > (0.8 * peak_thresh)) {

			int c,r,pos;
			int ismax = 0, ismin = 0;
			if (val > 0.0) ismax = 1;
			else ismin = 1;
			for (r = gid1  - 1; r <= gid1 + 1; r++) {
				for (c = gid0 - 1; c <= gid0 + 1; c++) {
				
					pos = r*width + c;
					if (ismax == 1) //if (val > 0.0)
						if (DOGS[index_dog_prev+pos] > val || DOGS[index_dog+pos] > val || DOGS[index_dog_next+pos] > val) ismax = 0;
					if (ismin == 1) //else
						if (DOGS[index_dog_prev+pos] < val || DOGS[index_dog+pos] < val || DOGS[index_dog_next+pos] < val) ismin = 0;
				}
			}

			if (ismax == 1 || ismin == 1) res = val;

			/*
			 At this point, we know if "val" is a local extremum or not
			 We have to test if this value lies on an edge (keypoints refinement)
			  This is done by testing the ratio of the principal curvatures, given by the product and the sum of the
			   Hessian eigenvalues
			*/

			pos = gid1*width+gid0;

			float H00 = DOGS[index_dog+(gid1-1)*width+gid0] - 2.0 * DOGS[index_dog+pos] + DOGS[index_dog+(gid1+1)*width+gid0],
			H11 = DOGS[index_dog+pos-1] - 2.0 * DOGS[index_dog+pos] + DOGS[index_dog+pos+1],
			H01 = ( (DOGS[index_dog+(gid1+1)*width+gid0+1]
					- DOGS[index_dog+(gid1+1)*width+gid0-1])
					- (DOGS[index_dog+(gid1-1)*width+gid0+1] - DOGS[index_dog+(gid1-1)*width+gid0-1])) / 4.0;

			float det = H00 * H11 - H01 * H01, trace = H00 + H11;

			/*
			   If (trace^2)/det < thresh, the Keypoint is OK.
			   Note that the following "EdgeThresh" seem to be the inverse of the ratio upper limit
			*/

			float edthresh = (octsize <= 1 ? EdgeThresh0 : EdgeThresh);

			if (det < edthresh * trace * trace)
				res = 0.0f;

			/*
			 At this stage, res != 0.0f iff the current pixel is a good keypoint
			*/
			if (res != 0.0f)
			{
				int old = atomic_inc(counter);
//				keypoint k = 0.0; //no malloc, for this is a float4
//				k.s0 = val;
//				k.s1 = (float) gid1;
//				k.s2 = (float) gid0;
//				k.s3 = (float) scale;
//				guess_keypoint:  value, row, col, scale
				guess_keypoint kp;
				kp.value = val;
				kp.row = (float) gid1;
				kp.col = (float) gid0;
				kp.scale = (float) scale;
				if (old < nb_keypoints)
				    output[old]=kp;
			}//end if res

		}//end "value >thresh"
	}//end "in the inner image"
}





/**
 * \brief From the (temporary) keypoints, create a vector of interpolated keypoints
 * 			(this is the last step of keypoints refinement)
 *
 * 	We use the unified_keypoint type which contains:
 * 	    unified_keypoint.raw which is a guess_keypoint: value, row, column, scale
 *      unified_keypoint.ref which is an actual_keypoint: col, row, scale, angle
 *
 *  	 (-1,-1,-1) is used to flag invalid keypoints.
 *  	 This creates "holes" in the vector. which may be copacted afterwards
 *
 * :param DOGS: Pointer to global memory with ALL the coutiguously pre-allocated Differences of Gaussians
 * :param keypoints: Pointer to global memory with current keypoints vector. It will be modified with the interpolated points
 * :param actual_nb_keypoints: actual number of keypoints previously found, i.e previous "counter" final value
 * :param peak_thresh: we are not counting the interpolated values if below the threshold (par.PeakThresh = 255.0*0.04/3.0)
 * :param InitSigma: float "par.InitSigma" in SIFT (1.6 by default)
 * :param width: integer number of columns of the DoG
 * :param height: integer number of lines of the DoG
 */


kernel void interp_keypoint(
	global float* DOGS,
<<<<<<< HEAD
	global keypoint* keypoints,
=======
	global guess_keypoint* keypoints,
>>>>>>> c2f3dc62
	int start_keypoints,
	int end_keypoints,
	float peak_thresh,
	float InitSigma,
	int width,
	int height)
{

	//int gid1 = (int) get_global_id(1);
	int gid0 = (int) get_global_id(0);

	if ((gid0 >= start_keypoints) && (gid0 < end_keypoints)) {
	    guess_keypoint raw_kp = keypoints[gid0];
		int r = (int) raw_kp.row;
		int c = (int) raw_kp.col;
		int scale = (int) raw_kp.scale;
		if (r != -1)
		{ //the keypoint is valid
			int index_dog_prev = (scale-1)*(width*height);
			int index_dog =scale*(width*height);
			int index_dog_next =(scale+1)*(width*height);

			//pre-allocating variables before entering into the loop
			float g0, g1, g2,
				H00, H11, H22, H01, H02, H12, H10, H20, H21,
				K00, K11, K22, K01, K02, K12, K10, K20, K21,
				solution0, solution1, solution2, det, peakval;
			int pos = r*width+c;
			int loop = 1, movesRemain = 5;
			int newr = r, newc = c;

			//this loop replaces the recursive "InterpKeyPoint"
			while (loop == 1) {

				r = newr, c = newc; //values got as parameters of InterpKeyPoint()" in sift.cpp
				pos = newr*width+newc;

				//Fill in the values of the gradient from pixel differences
				g0 = (DOGS[index_dog_next+pos] - DOGS[index_dog_prev+pos]) / 2.0f;
				g1 = (DOGS[index_dog+(newr+1)*width+newc] - DOGS[index_dog+(newr-1)*width+newc]) / 2.0f;
				g2 = (DOGS[index_dog+pos+1] - DOGS[index_dog+pos-1]) / 2.0f;

				//Fill in the values of the Hessian from pixel differences
				H00 = DOGS[index_dog_prev+pos]   - 2.0f * DOGS[index_dog+pos] + DOGS[index_dog_next+pos];
				H11 = DOGS[index_dog+(newr-1)*width+newc] - 2.0f * DOGS[index_dog+pos] + DOGS[index_dog+(newr+1)*width+newc];
				H22 = DOGS[index_dog+pos-1] - 2.0f * DOGS[index_dog+pos] + DOGS[index_dog+pos+1];

				H01 = ( (DOGS[index_dog_next+(newr+1)*width+newc] - DOGS[index_dog_next+(newr-1)*width+newc])
						- (DOGS[index_dog_prev+(newr+1)*width+newc] - DOGS[index_dog_prev+(newr-1)*width+newc])) / 4.0f;

				H02 = ( (DOGS[index_dog_next+pos+1] - DOGS[index_dog_next+pos-1])
						-(DOGS[index_dog_prev+pos+1] - DOGS[index_dog_prev+pos-1])) / 4.0f;

				H12 = ( (DOGS[index_dog+(newr+1)*width+newc+1] - DOGS[index_dog+(newr+1)*width+newc-1])
						- (DOGS[index_dog+(newr-1)*width+newc+1] - DOGS[index_dog+(newr-1)*width+newc-1])) / 4.0f;

				H10 = H01; H20 = H02; H21 = H12;


				//inversion of the Hessian	: det*K = H^(-1)

				det = -(H02*H11*H20) + H01*H12*H20 + H02*H10*H21 - H00*H12*H21 - H01*H10*H22 + H00*H11*H22;

				K00 = H11*H22 - H12*H21;
				K01 = H02*H21 - H01*H22;
				K02 = H01*H12 - H02*H11;
				K10 = H12*H20 - H10*H22;
				K11 = H00*H22 - H02*H20;
				K12 = H02*H10 - H00*H12;
				K20 = H10*H21 - H11*H20;
				K21 = H01*H20 - H00*H21;
				K22 = H00*H11 - H01*H10;


				/*
					x = -H^(-1)*g
				 As the Taylor Serie is calcualted around the current keypoint,
				 the position of the true extremum x_opt is exactly the "offset" between x and x_opt ("x" is the origin)
				*/
				solution0 = -(g0*K00 + g1*K01 + g2*K02)/det; //"offset" in sigma
				solution1 = -(g0*K10 + g1*K11 + g2*K12)/det; //"offset" in r
				solution2 = -(g0*K20 + g1*K21 + g2*K22)/det; //"offset" in c

				//interpolated DoG magnitude at this peak
				peakval = DOGS[index_dog+pos] + 0.5f * (solution0*g0+solution1*g1+solution2*g2);


			/* Move to an adjacent (row,col) location if quadratic interpolation is larger than 0.6 units in some direction. 				The movesRemain counter allows only a fixed number of moves to prevent possibility of infinite loops.
			*/

				if (solution1 > 0.6f && newr < height - 3)
					newr++; //if the extremum is too far (along "r" here), we get closer if we can
				else if (solution1 < -0.6f && newr > 3)
					newr--;
				if (solution2 > 0.6f && newc < width - 3)
					newc++;
				else if (solution2 < -0.6f && newc > 3)
					newc--;

				/*
					Loop test
				*/
				if (movesRemain > 0  &&  (newr != r || newc != c))
					movesRemain--;
				else
					loop = 0;

			}//end of the "keypoints interpolation" big loop


			/* Do not create a keypoint if interpolation still remains far outside expected limits,
				or if magnitude of peak value is below threshold (i.e., contrast is too low).

				guess_keypoint:  value, row, col, scale
			*/
			guess_keypoint ref_kp;
			if (fabs(solution0) <= 1.5f && fabs(solution1) <= 1.5f && fabs(solution2) <= 1.5f && fabs(peakval) >= peak_thresh)
			{ // keypoint properly interpolated
			    ref_kp.value = peakval;
			    ref_kp.row = r + solution1;
			    ref_kp.col = c + solution2;
			    ref_kp.scale = InitSigma * pow(2.0f, (((float) scale) + solution0) / 3.0f); //3.0 is "par.Scales"
			}// endif keypoint properly interpolated
			else
			{ //the keypoint was not correctly interpolated : marked as bad
			    ref_kp.value = -1.0f;
			    ref_kp.row = -1.0f;
			    ref_kp.col = -1.0f;
			    ref_kp.scale = -1.0f;
			} //end bad kp

			keypoints[gid0] = ref_kp;

		/*
			Better return here and compute histogram in another kernel
		*/
		}

	}
}


<|MERGE_RESOLUTION|>--- conflicted
+++ resolved
@@ -47,12 +47,7 @@
  k.w == k.s3 : sigma
 
 */
-<<<<<<< HEAD
-//#define MIN(i,j) ( (i)<(j) ? (i):(j) )
-//#define MAX(i,j) ( (i)<(j) ? (j):(i) )
-=======
 typedef float4 keypoint;
->>>>>>> c2f3dc62
 
 #ifndef WORKGROUP_SIZE
 	#define WORKGROUP_SIZE 128
@@ -283,11 +278,7 @@
 
 kernel void interp_keypoint(
 	global float* DOGS,
-<<<<<<< HEAD
-	global keypoint* keypoints,
-=======
 	global guess_keypoint* keypoints,
->>>>>>> c2f3dc62
 	int start_keypoints,
 	int end_keypoints,
 	float peak_thresh,
