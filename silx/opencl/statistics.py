# -*- coding: utf-8 -*-
#
#    Project: SILX
#             https://github.com/silx-kit/silx
#
#    Copyright (C) 2012-2019 European Synchrotron Radiation Facility, Grenoble, France
#
#    Principal author:       Jérôme Kieffer (Jerome.Kieffer@ESRF.eu)
#
#  Permission is hereby granted, free of charge, to any person obtaining a copy
#  of this software and associated documentation files (the "Software"), to deal
#  in the Software without restriction, including without limitation the rights
#  to use, copy, modify, merge, publish, distribute, sublicense, and/or sell
#  copies of the Software, and to permit persons to whom the Software is
#  furnished to do so, subject to the following conditions:
#  .
#  The above copyright notice and this permission notice shall be included in
#  all copies or substantial portions of the Software.
#  .
#  THE SOFTWARE IS PROVIDED "AS IS", WITHOUT WARRANTY OF ANY KIND, EXPRESS OR
#  IMPLIED, INCLUDING BUT NOT LIMITED TO THE WARRANTIES OF MERCHANTABILITY,
#  FITNESS FOR A PARTICULAR PURPOSE AND NONINFRINGEMENT. IN NO EVENT SHALL THE
#  AUTHORS OR COPYRIGHT HOLDERS BE LIABLE FOR ANY CLAIM, DAMAGES OR OTHER
#  LIABILITY, WHETHER IN AN ACTION OF CONTRACT, TORT OR OTHERWISE, ARISING FROM,
#  OUT OF OR IN CONNECTION WITH THE SOFTWARE OR THE USE OR OTHER DEALINGS IN
#  THE SOFTWARE.

"""A module for performing basic statistical analysis (min, max, mean, std) on
large data where numpy is not very efficient.
"""

from __future__ import absolute_import, print_function, with_statement, division


__author__ = "Jerome Kieffer"
__license__ = "MIT"
__date__ = "14/12/2018"
__copyright__ = "2012-2017, ESRF, Grenoble"
__contact__ = "jerome.kieffer@esrf.fr"

import logging
import numpy
from collections import OrderedDict, namedtuple
from math import sqrt

from .common import pyopencl
from .processing import EventDescription, OpenclProcessing, BufferDescription
from .utils import concatenate_cl_kernel

if pyopencl:
    mf = pyopencl.mem_flags
    from pyopencl.reduction import ReductionKernel
    try:
        from pyopencl import cltypes
    except ImportError:
        v = pyopencl.array.vec()
        float8 = v.float8
    else:
        float8 = cltypes.float8

else:
    raise ImportError("pyopencl is not installed")
logger = logging.getLogger(__name__)

StatResults = namedtuple("StatResults", ["min", "max", "cnt", "sum", "mean",
                                         "var", "std"])
zero8 = "(float8)(FLT_MAX, -FLT_MAX, 0.0f, 0.0f, 0.0f, 0.0f, 0.0f, 0.0f)"
#                    min      max    cnt  cnt_e  sum   sum_e  var  var_e


class Statistics(OpenclProcessing):
    """A class for doing statistical analysis using OpenCL

    :param List[int] size: Shape of input data to treat
    :param numpy.dtype dtype: Input data type
    :param numpy.ndarray template: Data template to extract size & dtype
    :param ctx: Actual working context, left to None for automatic
                initialization from device type or platformid/deviceid
    :param str devicetype: Type of device, can be "CPU", "GPU", "ACC" or "ALL"
    :param int platformid: Platform identifier as given by clinfo
    :param int deviceid: Device identifier as given by clinfo
    :param int block_size:
        Preferred workgroup size, may vary depending on the outcome of the compilation
    :param bool profile:
        Switch on profiling to be able to profile at the kernel level,
        store profiling elements (makes code slightly slower)
    """
    buffers = [
        BufferDescription("raw", 1, numpy.float32, mf.READ_ONLY),
        BufferDescription("converted", 1, numpy.float32, mf.READ_WRITE),
    ]
    kernel_files = ["preprocess.cl"]
    mapping = {numpy.int8: "s8_to_float",
               numpy.uint8: "u8_to_float",
               numpy.int16: "s16_to_float",
               numpy.uint16: "u16_to_float",
               numpy.uint32: "u32_to_float",
               numpy.int32: "s32_to_float"}

    def __init__(self, size=None, dtype=None, template=None,
                 ctx=None, devicetype="all", platformid=None, deviceid=None,
                 block_size=None, profile=False
                 ):
        OpenclProcessing.__init__(self, ctx=ctx, devicetype=devicetype,
                                  platformid=platformid, deviceid=deviceid,
                                  block_size=block_size, profile=profile)
        self.size = size
        self.dtype = dtype
        if template is not None:
            self.size = template.size
            self.dtype = template.dtype

        self.buffers = [BufferDescription(i.name, i.size * self.size, i.dtype, i.flags)
                        for i in self.__class__.buffers]

        self.allocate_buffers(use_array=True)
        self.compile_kernels()
        self.set_kernel_arguments()

    def set_kernel_arguments(self):
        """Parametrize all kernel arguments"""
        for val in self.mapping.values():
            self.cl_kernel_args[val] = OrderedDict(((i, self.cl_mem[i]) for i in ("raw", "converted")))

    def compile_kernels(self):
        """Compile the kernel"""
        OpenclProcessing.compile_kernels(self,
                                         self.kernel_files,
        src = concatenate_cl_kernel(("kahan.cl", "statistics.cl"))
        self.reduction_comp = ReductionKernel(self.ctx,
                                              dtype_out=float8,
                                              neutral=zero8,
                                              map_expr="map_statistics(data, i)",
                                              reduce_expr="reduce_statistics(a,b)",
                                              arguments="__global float *data",
                                              preamble=src)
        self.reduction_simple = ReductionKernel(self.ctx,
                                                dtype_out=float8,
                                                neutral=zero8,
                                                map_expr="map_statistics(data, i)",
                                                reduce_expr="reduce_statistics_simple(a,b)",
                                                arguments="__global float *data",
                                                preamble=src)

    def send_buffer(self, data, dest):
        """
        Send a numpy array to the device, including the cast on the device if
        possible

        :param numpy.ndarray data: numpy array with data
        :param dest: name of the buffer as registered in the class
        """

        dest_type = numpy.dtype([i.dtype for i in self.buffers if i.name == dest][0])
        events = []
        if (data.dtype == dest_type) or (data.dtype.itemsize > dest_type.itemsize):
            copy_image = pyopencl.enqueue_copy(self.queue,
                                               self.cl_mem[dest].data,
                                               numpy.ascontiguousarray(data, dest_type))
            events.append(EventDescription("copy H->D %s" % dest, copy_image))
        else:
            copy_image = pyopencl.enqueue_copy(self.queue,
                                               self.cl_mem["raw"].data,
                                               numpy.ascontiguousarray(data))
            kernel = getattr(self.program, self.mapping[data.dtype.type])
            cast_to_float = kernel(self.queue,
                                   (self.size,),
                                   None,
                                   self.cl_mem["raw"].data,
                                   self.cl_mem[dest].data)
            events += [
                EventDescription("copy H->D %s" % dest, copy_image),
                EventDescription("cast to float", cast_to_float)
            ]
        if self.profile:
            self.events += events
        return events

    def process(self, data, comp=True):
        """Actually calculate the statics on the data

<<<<<<< HEAD
        :param data: numpy array with the image
        :param comp: use Kahan compensated arithmetics for the calculation 
=======
        :param numpy.ndarray data: numpy array with the image
>>>>>>> 7a7a1460
        :return: Statistics named tuple
        :rtype: StatResults
        """
        if data.ndim != 1:
            data = data.ravel()
        size = data.size
        assert size <= self.size, "size is OK"
        events = []
        with self.sem:
            self.send_buffer(data, "converted")
<<<<<<< HEAD
            if comp:
                reduction = self.reduction_comp
            else:
                reduction = self.reduction_simple
            res_d, evt = reduction(self.cl_mem["converted"][:self.size], queue=self.queue, return_event=True)
            events.append(EventDescription("statistical reduction %s" % ("comp"if comp else "simple"), evt))
            if self.profile:
                self.events += events
        res_h = res_d.get()
        min = 1.0 * res_h["s0"]
        max = 1.0 * res_h["s1"]
=======
            res_d, evt = self.reduction(self.cl_mem["converted"][:self.size],
                                        queue=self.queue,
                                        return_event=True)
            events.append(EventDescription("statistical reduction", evt))
            if self.profile:
                self.events += events
            res_h = res_d.get()
        min_ = 1.0 * res_h["s0"]
        max_ = 1.0 * res_h["s1"]
>>>>>>> 7a7a1460
        count = 1.0 * res_h["s2"] + res_h["s3"]
        sum_ = 1.0 * res_h["s4"] + res_h["s5"]
        m2 = 1.0 * res_h["s6"] + res_h["s7"]
        var = m2 / (count - 1.0)
        res = StatResults(min_,
                          max_,
                          count,
                          sum_,
                          sum_ / count,
                          var,
                          sqrt(var))
        return res

    __call__ = process<|MERGE_RESOLUTION|>--- conflicted
+++ resolved
@@ -34,7 +34,7 @@
 
 __author__ = "Jerome Kieffer"
 __license__ = "MIT"
-__date__ = "14/12/2018"
+__date__ = "08/01/2019"
 __copyright__ = "2012-2017, ESRF, Grenoble"
 __contact__ = "jerome.kieffer@esrf.fr"
 
@@ -126,6 +126,8 @@
         """Compile the kernel"""
         OpenclProcessing.compile_kernels(self,
                                          self.kernel_files,
+                                         "-D NIMAGE=%i" % self.size)
+
         src = concatenate_cl_kernel(("kahan.cl", "statistics.cl"))
         self.reduction_comp = ReductionKernel(self.ctx,
                                               dtype_out=float8,
@@ -179,12 +181,8 @@
     def process(self, data, comp=True):
         """Actually calculate the statics on the data
 
-<<<<<<< HEAD
-        :param data: numpy array with the image
+        :param numpy.ndarray data: numpy array with the image
         :param comp: use Kahan compensated arithmetics for the calculation 
-=======
-        :param numpy.ndarray data: numpy array with the image
->>>>>>> 7a7a1460
         :return: Statistics named tuple
         :rtype: StatResults
         """
@@ -195,29 +193,19 @@
         events = []
         with self.sem:
             self.send_buffer(data, "converted")
-<<<<<<< HEAD
             if comp:
                 reduction = self.reduction_comp
             else:
                 reduction = self.reduction_simple
-            res_d, evt = reduction(self.cl_mem["converted"][:self.size], queue=self.queue, return_event=True)
+            res_d, evt = reduction(self.cl_mem["converted"][:self.size],
+                                   queue=self.queue,
+                                   return_event=True)
             events.append(EventDescription("statistical reduction %s" % ("comp"if comp else "simple"), evt))
-            if self.profile:
-                self.events += events
-        res_h = res_d.get()
-        min = 1.0 * res_h["s0"]
-        max = 1.0 * res_h["s1"]
-=======
-            res_d, evt = self.reduction(self.cl_mem["converted"][:self.size],
-                                        queue=self.queue,
-                                        return_event=True)
-            events.append(EventDescription("statistical reduction", evt))
             if self.profile:
                 self.events += events
             res_h = res_d.get()
         min_ = 1.0 * res_h["s0"]
         max_ = 1.0 * res_h["s1"]
->>>>>>> 7a7a1460
         count = 1.0 * res_h["s2"] + res_h["s3"]
         sum_ = 1.0 * res_h["s4"] + res_h["s5"]
         m2 = 1.0 * res_h["s6"] + res_h["s7"]
