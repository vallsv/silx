# coding: utf-8
# /*##########################################################################
#
# Copyright (c) 2004-2016 European Synchrotron Radiation Facility
#
# Permission is hereby granted, free of charge, to any person obtaining a copy
# of this software and associated documentation files (the "Software"), to deal
# in the Software without restriction, including without limitation the rights
# to use, copy, modify, merge, publish, distribute, sublicense, and/or sell
# copies of the Software, and to permit persons to whom the Software is
# furnished to do so, subject to the following conditions:
#
# The above copyright notice and this permission notice shall be included in
# all copies or substantial portions of the Software.
#
# THE SOFTWARE IS PROVIDED "AS IS", WITHOUT WARRANTY OF ANY KIND, EXPRESS OR
# IMPLIED, INCLUDING BUT NOT LIMITED TO THE WARRANTIES OF MERCHANTABILITY,
# FITNESS FOR A PARTICULAR PURPOSE AND NONINFRINGEMENT. IN NO EVENT SHALL THE
# AUTHORS OR COPYRIGHT HOLDERS BE LIABLE FOR ANY CLAIM, DAMAGES OR OTHER
# LIABILITY, WHETHER IN AN ACTION OF CONTRACT, TORT OR OTHERWISE, ARISING FROM,
# OUT OF OR IN CONNECTION WITH THE SOFTWARE OR THE USE OR OTHER DEALINGS IN
# THE SOFTWARE.
# ###########################################################################*/
"""Plot API for 1D and 2D data.

The :class:`Plot` implements the plot API initially provided in PyMca.


Colormap
--------

The :class:`Plot` uses a dictionary to describe a colormap.
This dictionary has the following keys:

- 'name': str, name of the colormap. Available colormap are returned by
          :meth:`Plot.getSupportedColormaps`.
          At least 'gray', 'reversed gray', 'temperature',
          'red', 'green', 'blue' are supported.
- 'normalization': Either 'linear' or 'log'
- 'autoscale': bool, True to get bounds from the min and max of the
               data, False to use [vmin, vmax]
- 'vmin': float, min value, ignored if autoscale is True
- 'vmax': float, max value, ignored if autoscale is True
- 'colors': optional, custom colormap.
            Nx3 or Nx4 numpy array of RGB(A) colors,
            either uint8 or float in [0, 1].
            If 'name' is None, then this array is used as the colormap.


Plot Events
-----------

The Plot sends some event to the registered callback
(See :meth:`Plot.setCallback`).
Those events are sent as a dictionary with a key 'event' describing the kind
of event.

Drawing events
..............

'drawingProgress' and 'drawingFinished' events are sent during drawing
interaction (See :meth:`Plot.setInteractiveMode`).

- 'event': 'drawingProgress' or 'drawingFinished'
- 'parameters': dict of parameters used by the drawing mode.
                It has the following keys: 'shape', 'label', 'color'.
                See :meth:`Plot.setInteractiveMode`.
- 'points': Points (x, y) in data coordinates of the drawn shape.
            For 'hline' and 'vline', it is the 2 points defining the line.
            For 'line' and 'rectangle', it is the coordinates of the start
            drawing point and the latest drawing point.
            For 'polygon', it is the coordinates of all points of the shape.
- 'type': The type of drawing in 'line', 'hline', 'polygon', 'rectangle',
          'vline'.
- 'xdata' and 'ydata': X coords and Y coords of shape points in data
                       coordinates (as in 'points').

When the type is 'rectangle', the following additional keys are provided:

- 'x' and 'y': The origin of the rectangle in data coordinates
- 'widht' and 'height': The size of the rectangle in data coordinates


Mouse events
............

'mouseMoved', 'mouseClicked' and 'mouseDoubleClicked' events are sent for
mouse events.

They provide the following keys:

- 'event': 'mouseMoved', 'mouseClicked' or 'mouseDoubleClicked'
- 'button': the mouse button that was pressed in 'left', 'middle', 'right'
- 'x' and 'y': The mouse position in data coordinates
- 'xpixel' and 'ypixel': The mouse position in pixels


Marker events
.............

'hover', 'markerClicked', 'markerMoving' and 'markerMoved' events are
sent during interaction with markers.

'hover' is sent when the mouse cursor is over a marker.
'markerClicker' is sent when the user click on a selectable marker.
'markerMoving' and 'markerMoved' are sent when a draggable marker is moved.

They provide the following keys:

- 'event': 'hover', 'markerClicked', 'markerMoving' or 'markerMoved'
- 'button': the mouse button that is pressed in 'left', 'middle', 'right'
- 'draggable': True if the marker is draggable, False otherwise
- 'label': The legend associated with the clicked image or curve
- 'selectable': True if the marker is selectable, False otherwise
- 'type': 'marker'
- 'x' and 'y': The mouse position in data coordinates
- 'xdata' and 'ydata': The marker position in data coordinates

'markerClicked' and 'markerMoving' events have a 'xpixel' and a 'ypixel'
additional keys, that provide the mouse position in pixels.


Image and curve events
......................

'curveClicked' and 'imageClicked' events are sent when a selectable curve
or image is clicked.

Both share the following keys:

- 'event': 'curveClicked' or 'imageClicked'
- 'button': the mouse button that was pressed in 'left', 'middle', 'right'
- 'label': The legend associated with the clicked image or curve
- 'type': The type of item in 'curve', 'image'
- 'x' and 'y': The clicked position in data coordinates
- 'xpixel' and 'ypixel': The clicked position in pixels

'curveClicked' events have a 'xdata' and a 'ydata' additional keys, that
provide the coordinates of the picked points of the curve.
There can be more than one point of the curve being picked, and if a line of
the curve is picked, only the first point of the line is included in the list.

'imageClicked' have a 'col' and a 'row' additional keys, that provide
the column and row index in the image array that was clicked.


Limits changed events
.....................

'limitsChanged' events are sent when the limits of the plot are changed.
This can results from user interaction or API calls.

It provides the following keys:

- 'event': 'limitsChanged'
- 'source': id of the widget that emitted this event.
- 'xdata': Range of X in graph coordinates: (xMin, xMax).
- 'ydata': Range of Y in graph coordinates: (yMin, yMax).
- 'y2data': Range of right axis in graph coordinates (y2Min, y2Max) or None.

Plot state change events
........................

The following events are emitted when the plot is modified.
They provide the new state:

- 'setGraphCursor' event with a 'state' key (bool)
- 'setGraphGrid' event with a 'which' key (str), see :meth:`setGraphGrid`
- 'setKeepDataAspectRatio' event with a 'state' key (bool)
- 'setXAxisAutoScale' event with a 'state' key (bool)
- 'setXAxisLogarithmic' event with a 'state' key (bool)
- 'setYAxisAutoScale' event with a 'state' key (bool)
- 'setYAxisInverted' event with a 'state' key (bool)
- 'setYAxisLogarithmic' event with a 'state' key (bool)

A 'contentChanged' event is triggered when the content of the plot is updated.
It provides the following keys:

- 'action': The change of the plot: 'add' or 'remove'
- 'kind': The kind of primitive changed: 'curve', 'image', 'item' or 'marker'
- 'legend': The legend of the primitive changed.

'activeCurveChanged' and 'activeImageChanged' events with the following keys:

- 'legend': Name (str) of the current active item or None if no active item.
- 'previous': Name (str) of the previous active item or None if no item was
              active. It is the same as 'legend' if 'updated' == True
- 'updated': (bool) True if active item name did not changed,
             but active item data or style was updated.

'interactiveModeChanged' event with a 'source' key identifying the object
setting the interactive mode.
"""

__authors__ = ["V.A. Sole", "T. Vincent"]
__license__ = "MIT"
__date__ = "23/02/2016"


from collections import Iterable, OrderedDict, namedtuple
import logging

import numpy

# Import matplotlib backend here to init matplotlib our way
from .BackendMatplotlib import BackendMatplotlibQt
from . import Colors
from . import PlotInteraction
from . import PlotEvents
from . import _utils


_logger = logging.getLogger(__name__)


_COLORDICT = Colors.COLORDICT
_COLORLIST = [_COLORDICT['black'],
              _COLORDICT['blue'],
              _COLORDICT['red'],
              _COLORDICT['green'],
              _COLORDICT['pink'],
              _COLORDICT['yellow'],
              _COLORDICT['brown'],
              _COLORDICT['cyan'],
              _COLORDICT['magenta'],
              _COLORDICT['orange'],
              _COLORDICT['violet'],
              # _COLORDICT['bluegreen'],
              _COLORDICT['grey'],
              _COLORDICT['darkBlue'],
              _COLORDICT['darkRed'],
              _COLORDICT['darkGreen'],
              _COLORDICT['darkCyan'],
              _COLORDICT['darkMagenta'],
              _COLORDICT['darkYellow'],
              _COLORDICT['darkBrown']]


"""
Object returned when requesting the data range.
"""
_PlotDataRange = namedtuple('PlotDataRange',
                            ['x', 'y', 'yright'])


class Plot(object):
    """This class implements the plot API initially provided in PyMca.

    Supported backends:

    - 'matplotlib' and 'mpl': Matplotlib with Qt.
    - 'none': No backend, to run headless for testing purpose.

    :param parent: The parent widget of the plot (Default: None)
    :param backend: The backend to use. A str in:
                    'matplotlib', 'mpl', 'none'
                    or a :class:`BackendBase.BackendBase` class
    """

    defaultBackend = 'matplotlib'
    """Class attribute setting the default backend for all instances."""

    colorList = _COLORLIST
    colorDict = _COLORDICT

    def __init__(self, parent=None, backend=None):
        self._autoreplot = False
        self._dirty = False

        if backend is None:
            backend = self.defaultBackend

        if hasattr(backend, "__call__"):
            self._backend = backend(self, parent)

        elif hasattr(backend, "lower"):
            lowerCaseString = backend.lower()
            if lowerCaseString in ("matplotlib", "mpl"):
                backendClass = BackendMatplotlibQt
            elif lowerCaseString == 'none':
                from .BackendBase import BackendBase as backendClass
            else:
                raise ValueError("Backend not supported %s" % backend)
            self._backend = backendClass(self, parent)

        else:
            raise ValueError("Backend not supported %s" % str(backend))

        super(Plot, self).__init__()

        self.setCallback()  # set _callback

        # Items handling
        self._curves = OrderedDict()
        self._hiddenCurves = set()

        self._images = OrderedDict()
        self._markers = OrderedDict()
        self._items = OrderedDict()

        self._dataRange = False

        # line types
        self._styleList = ['-', '--', '-.', ':']

        self._colorIndex = 0
        self._styleIndex = 0

        self._activeCurveHandling = True
        self._activeCurve = None
        self._activeCurveColor = "#000000"
        self._activeImage = None

        # default properties
        self._cursorConfiguration = None

        self._logY = False
        self._logX = False
        self._xAutoScale = True
        self._yAutoScale = True
        self._grid = None

        # Store default labels provided to setGraph[X|Y]Label
        self._defaultLabels = {'x': '', 'y': '', 'yright': ''}
        # Store currently displayed labels
        # Current label can differ from input one with active curve handling
        self._currentLabels = {'x': '', 'y': '', 'yright': ''}

        self.setGraphTitle()
        self.setGraphXLabel()
        self.setGraphYLabel()
        self.setGraphYLabel('', axis='right')

        self.setDefaultColormap()  # Init default colormap

        self.setDefaultPlotPoints(False)
        self.setDefaultPlotLines(True)

        self._eventHandler = PlotInteraction.PlotInteraction(self)
        self._eventHandler.setInteractiveMode('zoom', color=(0., 0., 0., 1.))

        self._pressedButtons = []  # Currently pressed mouse buttons

        self._defaultDataMargins = (0., 0., 0., 0.)

        # Only activate autoreplot at the end
        # This avoids errors when loaded in Qt designer
        self._dirty = False
        self._autoreplot = True

    def _getDirtyPlot(self):
        """Return the plot dirty flag.

        If False, the plot has not changed since last replot.
        If True, the full plot need to be redrawn.
        If 'overlay', only the overlay has changed since last replot.

        It can be accessed by backend to check the dirty state.

        :return: False, True, 'overlay'
        """
        return self._dirty

    def _setDirtyPlot(self, overlayOnly=False):
        """Mark the plot as needing redraw

        :param bool overlayOnly: True to redraw only the overlay,
                                 False to redraw everything
        """
        wasDirty = self._dirty

        if not self._dirty and overlayOnly:
            self._dirty = 'overlay'
        else:
            self._dirty = True

        if self._autoreplot and not wasDirty:
            self._backend.postRedisplay()

    def _invalidateDataRange(self):
        """
        Notifies this Plot instance that the range has changed and will have
        to be recomputed.
        """
        self._dataRange = False

    def _updateDataRange(self):
        """
        Recomputes the range of the data displayed on this Plot.
        """
        # already available
        if self._dataRange is not False:
            return self._dataRange

        xMin = yMinLeft = yMinRight = float('nan')
        xMax = yMaxLeft = yMaxRight = float('nan')

        for curve, info in self._curves.items():
            # using numpy's separate min and max is faster than
            # a pure python minmax.
            if info['xmin'] is not None:
                xMin = numpy.nanmin([xMin, info['xmin']])
            if info['xmax'] is not None:
                xMax = numpy.nanmax([xMax, info['xmax']])

            if info['params']['yaxis'] == 'left':
                if info['ymin'] is not None:
                    yMinLeft = numpy.nanmin([yMinLeft, info['ymin']])
                if info['ymax'] is not None:
                    yMaxLeft = numpy.nanmax([yMaxLeft, info['ymax']])
            else:
                if info['ymin'] is not None:
                    yMinRight = numpy.nanmin([yMinRight, info['ymin']])
                if info['ymax'] is not None:
                    yMaxRight = numpy.nanmax([yMaxRight, info['ymax']])

        if not self.isXAxisLogarithmic() and not self.isYAxisLogarithmic():
            for image, info in self._images.items():
                if info['data'] is not None:
                    height, width = info['data'].shape[:2]
                    params = info['params']
                    origin = params['origin']
                    scale = params['scale']
                    # Taking care of scale might be < 0
                    xCoords = [origin[0], origin[0] + width * scale[0]]
                    xMin = numpy.nanmin([xMin] + xCoords)
                    xMax = numpy.nanmax([xMax] + xCoords)
                    # Taking care of scale might be < 0
                    yCoords = [origin[1], origin[1] + height * scale[1]]
                    yMinLeft = numpy.nanmin([yMinLeft] + yCoords)
                    yMaxLeft = numpy.nanmax([yMaxLeft] + yCoords)

        lGetRange = (lambda x, y:
                     None if numpy.isnan(x) and numpy.isnan(y) else (x, y))
        xRange = lGetRange(xMin, xMax)
        yLeftRange = lGetRange(yMinLeft, yMaxLeft)
        yRightRange = lGetRange(yMinRight, yMaxRight)

        self._dataRange = _PlotDataRange(x=xRange,
                                         y=yLeftRange,
                                         yright=yRightRange)

        return self._dataRange

    def getDataRange(self):
        """
        Returns this Plot's data range.

        :return: a namedtuple with the following members :
                x, y (left y axis), yright. Each member is a tuple (min, max)
                or None if no data is associated with the axis.
        :rtype: namedtuple
        """
        return self._updateDataRange()

    # Add

    # add * input arguments management:
    # If an arg is set, then use it.
    # Else:
    #     If a curve with the same legend exists, then use its arg value
    #     Else, use a default value.
    # Store used value.
    # This value is used when curve is updated either internally or by user.

    def addCurve(self, x, y, legend=None, info=None,
                 replace=False, replot=None,
                 color=None, symbol=None,
                 linewidth=None, linestyle=None,
                 xlabel=None, ylabel=None, yaxis=None,
                 xerror=None, yerror=None, z=None, selectable=None,
                 fill=None, resetzoom=True, **kw):
        """Add a 1D curve given by x an y to the graph.

        Curves are uniquely identified by their legend.
        To add multiple curves, call :meth:`addCurve` multiple times with
        different legend argument.
        To replace/update an existing curve, call :meth:`addCurve` with the
        existing curve legend.

        When curve parameters are not provided, if a curve with the
        same legend is displayed in the plot, its parameters are used.

        :param numpy.ndarray x: The data corresponding to the x coordinates
        :param numpy.ndarray y: The data corresponding to the y coordinates
        :param str legend: The legend to be associated to the curve (or None)
        :param info: User-defined information associated to the curve
        :param bool replace: True (the default) to delete already existing
                             curves
        :param color: color(s) to be used
        :type color: str ("#RRGGBB") or (npoints, 4) unsigned byte array or
                     one of the predefined color names defined in Colors.py
        :param str symbol: Symbol to be drawn at each (x, y) position::

            - 'o' circle
            - '.' point
            - ',' pixel
            - '+' cross
            - 'x' x-cross
            - 'd' diamond
            - 's' square
            - None (the default) to use default symbol

        :param float linewidth: The width of the curve in pixels (Default: 1).
        :param str linestyle: Type of line::

            - ' '  no line
            - '-'  solid line
            - '--' dashed line
            - '-.' dash-dot line
            - ':'  dotted line
            - None (the default) to use default line style

        :param str xlabel: Label to show on the X axis when the curve is active
                           or None to keep default axis label.
        :param str ylabel: Label to show on the Y axis when the curve is active
                           or None to keep default axis label.
        :param str yaxis: The Y axis this curve is attached to.
                          Either 'left' (the default) or 'right'
        :param xerror: Values with the uncertainties on the x values
        :type xerror: A float, or a numpy.ndarray of float32.
                      If it is an array, it can either be a 1D array of
                      same length as the data or a 2D array with 2 rows
                      of same length as the data: row 0 for positive errors,
                      row 1 for negative errors.
        :param yerror: Values with the uncertainties on the y values
        :type yerror: A float, or a numpy.ndarray of float32. See xerror.
        :param int z: Layer on which to draw the curve (default: 1)
                      This allows to control the overlay.
        :param bool selectable: Indicate if the curve can be selected.
                                (Default: True)
        :param bool fill: True to fill the curve, False otherwise (default).
        :param bool resetzoom: True (the default) to reset the zoom.
        :returns: The key string identify this curve
        """
        # Take care of input parameters: check/conversion, default value

        if replot is not None:
            _logger.warning(
                'addCurve deprecated replot argument, use resetzoom instead')
            resetzoom = replot and resetzoom

        if kw:
            _logger.warning('addCurve: deprecated extra arguments')

        legend = "Unnamed curve 1.1" if legend is None else str(legend)

        # Check/Convert input arguments

        # Convert to arrays (not forcing type) in order to avoid
        # problems at unexpected places: missing min or max attributes, problem
        # when using numpy.nonzero on lists, ...
        x = numpy.asarray(x)
        y = numpy.asarray(y)

        # TODO check color

        assert symbol in ('o', '.', ',', '+', 'x', 'd', 's', '', None)

        assert linestyle in ('', ' ', '-', '--', '-.', ':', None)

        if xlabel is not None:
            xlabel = str(xlabel)

        if ylabel is not None:
            ylabel = str(ylabel)

        assert yaxis in (None, 'left', 'right')

        # TODO check xerror, yerror

        if xerror is not None:
            xerror = numpy.asarray(xerror)

        if yerror is not None:
            yerror = numpy.asarray(yerror)

        if z is not None:
            z = int(z)

        if selectable is not None:
            selectable = bool(selectable)

        if fill is not None:
            fill = bool(fill)

        # Store all params with defaults in a dict to treat them at once
        params = {
            'info': info, 'color': color,
            'symbol': symbol, 'linewidth': linewidth, 'linestyle': linestyle,
            'xlabel': xlabel, 'ylabel': ylabel, 'yaxis': yaxis,
            'xerror': xerror, 'yerror': yerror, 'z': z,
            'selectable': selectable, 'fill': fill
        }

        # Check if curve is previously active
        wasActive = self.getActiveCurve(just_legend=True) == legend

        # First, try to get defaults from existing curve with same name
        previousCurve = self._curves.get(legend, None)
        if previousCurve is not None:
            defaults = previousCurve['params']

        else:  # If no existing curve use default values
            default_color, default_linestyle = self._getColorAndStyle()
            defaults = {
                'info': None, 'color': default_color,
                'symbol': self._defaultPlotPoints,
                'linewidth': 1,
                'linestyle': default_linestyle,
                'xlabel': None, 'ylabel': None, 'yaxis': 'left',
                'xerror': None, 'yerror': None, 'z': 1,
                'selectable': True, 'fill': False
            }

        # If a parameter is not given as argument, use its default value
        for key in defaults:
            if params[key] is None:
                params[key] = defaults[key]

        # Add: replace, filter data, add

        # This must be done after getting params from existing curve
        if replace:
            self.remove(kind='curve')
        else:
            # Remove previous curve from backend
            # but not from _curves and hiddenCurves to keep its place
            # This is a subset of self.remove(legend, kind='curve')
            if legend in self._curves:
                handle = self._curves[legend]['handle']
                if handle is not None:
                    self._backend.remove(handle)
                    self._curves[legend]['handle'] = None
                    self._setDirtyPlot()

        # Filter-out values <= 0
        xFiltered, yFiltered, color, xerror, yerror = self._logFilterData(
            x, y, params['color'], params['xerror'], params['yerror'],
            self.isXAxisLogarithmic(), self.isYAxisLogarithmic())

        if len(xFiltered) and not self.isCurveHidden(legend):
            handle = self._backend.addCurve(xFiltered, yFiltered, legend,
                                            color=color,
                                            symbol=params['symbol'],
                                            linestyle=params['linestyle'],
                                            linewidth=params['linewidth'],
                                            yaxis=params['yaxis'],
                                            xerror=xerror,
                                            yerror=yerror,
                                            z=params['z'],
                                            selectable=params['selectable'],
                                            fill=params['fill'])
            self._setDirtyPlot()

            # caching the min and max values for the getDataRange method.
            xMin = numpy.nanmin(xFiltered)
            xMax = numpy.nanmax(xFiltered)
            yMin = numpy.nanmin(yFiltered)
            yMax = numpy.nanmax(yFiltered)

        else:
            # The curve has no points or is hidden
            handle = None
            xMin, xMax, yMin, yMax = None, None, None, None

        self._curves[legend] = {
            'handle': handle, 'x': x, 'y': y, 'params': params,
            'xmin': xMin, 'xmax': xMax, 'ymin': yMin, 'ymax': yMax
        }

        self._invalidateDataRange()

        self.notify(
            'contentChanged', action='add', kind='curve', legend=legend)

        if len(self._curves) == 1 or wasActive:
            self.setActiveCurve(legend)

        if resetzoom:
            # We ask for a zoom reset in order to handle the plot scaling
            # if the user does not want that, autoscale of the different
            # axes has to be set to off.
            self.resetZoom()

        return legend

    def addImage(self, data, legend=None, info=None,
                 replace=True, replot=None,
                 xScale=None, yScale=None, z=None,
                 selectable=False, draggable=False,
                 colormap=None, pixmap=None,
                 xlabel=None, ylabel=None,
                 origin=None, scale=None,
                 resetzoom=True, **kw):
        """Add a 2D dataset or an image to the plot.

        It displays either an array of data using a colormap or a RGB(A) image.

        Images are uniquely identified by their legend.
        To add multiple images, call :meth:`addImage` multiple times with
        different legend argument.
        To replace/update an existing image, call :meth:`addImage` with the
        existing image legend.

        When image parameters are not provided, if an image with the
        same legend is displayed in the plot, its parameters are used.

        :param numpy.ndarray data: (nrows, ncolumns) data or
                                   (nrows, ncolumns, RGBA) ubyte array
        :param str legend: The legend to be associated to the image (or None)
        :param info: User-defined information associated to the image
        :param bool replace: True (default) to delete already existing images
        :param int z: Layer on which to draw the image (default: 0)
                      This allows to control the overlay.
        :param bool selectable: Indicate if the image can be selected.
                                (default: False)
        :param bool draggable: Indicate if the image can be moved.
                               (default: False)
        :param dict colormap: Description of the colormap to use (or None)
                              This is ignored if data is a RGB(A) image.
                              See :mod:`Plot` for the documentation
                              of the colormap dict.
        :param pixmap: Pixmap representation of the data (if any)
        :type pixmap: (nrows, ncolumns, RGBA) ubyte array or None (default)
        :param str xlabel: X axis label to show when this curve is active,
                           or None to keep default axis label.
        :param str ylabel: Y axis label to show when this curve is active,
                           or None to keep default axis label.
        :param origin: (origin X, origin Y) of the data.
                       It is possible to pass a single float if both
                       coordinates are equal.
                       Default: (0., 0.)
        :type origin: float or 2-tuple of float
        :param scale: (scale X, scale Y) of the data.
                      It is possible to pass a single float if both
                      coordinates are equal.
                      Default: (1., 1.)
        :type scale: float or 2-tuple of float
        :param bool resetzoom: True (the default) to reset the zoom.
        :returns: The key string identify this image
        """
        # Take care of input parameters: check/conversion, default value

        if xScale is not None or yScale is not None:
            _logger.warning(
                'addImage deprecated xScale and yScale arguments,'
                'use origin, scale arguments instead.')
            if origin is None and scale is None:
                origin = xScale[0], yScale[0]
                scale = xScale[1], yScale[1]
            else:
                _logger.warning(
                    'addCurve: xScale, yScale and origin, scale arguments'
                    ' are conflicting. xScale and yScale are ignored.'
                    ' Use only origin, scale arguments.')

        if replot is not None:
            _logger.warning(
                'addImage deprecated replot argument, use resetzoom instead')
            resetzoom = replot and resetzoom

        if kw:
            _logger.warning('addImage: deprecated extra arguments')

        legend = "Unnamed Image 1.1" if legend is None else str(legend)

        # Check/Convert input arguments
        data = numpy.asarray(data)

        if origin is not None:
            if isinstance(origin, Iterable):
                origin = float(origin[0]), float(origin[1])
            else:  # single value origin
                origin = float(origin), float(origin)

        if scale is not None:
            if isinstance(scale, Iterable):
                scale = float(scale[0]), float(scale[1])
            else:  # single value scale
                scale = float(scale), float(scale)

        if z is not None:
            z = int(z)

        if selectable is not None:
            selectable = bool(selectable)

        if draggable is not None:
            draggable = bool(draggable)

        if pixmap is not None:
            pixmap = numpy.asarray(pixmap)

        if xlabel is not None:
            xlabel = str(xlabel)

        if ylabel is not None:
            ylabel = str(ylabel)

        # Store all params with defaults in a dict to treat them at once
        params = {
            'info': info, 'origin': origin, 'scale': scale, 'z': z,
            'selectable': selectable, 'draggable': draggable,
            'colormap': colormap,
            'xlabel': xlabel, 'ylabel': ylabel
        }

        # First, try to get defaults from existing curve with same name
        previousImage = self._images.get(legend, None)
        if previousImage is not None:
            defaults = previousImage['params']

        else:  # If no existing image use default values
            defaults = {
                'info': None, 'origin': (0., 0.), 'scale': (1., 1.), 'z': 0,
                'selectable': False, 'draggable': False,
                'colormap': self.getDefaultColormap(),
                'xlabel': None, 'ylabel': None
            }

        # If a parameter is not given as argument, use its default value
        for key in defaults:
            if params[key] is None:
                params[key] = defaults[key]

        # Check if curve is previously active
        wasActive = self.getActiveImage(just_legend=True) == legend

        # Add: replace, filter data, add

        if replace:
            self.remove(kind='image')
        else:
            # Remove previous image from backend
            # but not from _images to keep its place
            # This is a subset of self.remove(legend, kind='image')
            if legend in self._images:
                handle = self._images[legend]['handle']
                if handle is not None:
                    self._backend.remove(handle)
                    self._images[legend]['handle'] = None
                    self._setDirtyPlot()

        if self.isXAxisLogarithmic() or self.isYAxisLogarithmic():
            _logger.info('Hide image while axes has log scale.')

        if (data is not None and not self.isXAxisLogarithmic() and
                not self.isYAxisLogarithmic()):
            if pixmap is not None:
                dataToSend = pixmap
            else:
                dataToSend = data

            handle = self._backend.addImage(dataToSend, legend=legend,
                                            origin=params['origin'],
                                            scale=params['scale'],
                                            z=params['z'],
                                            selectable=params['selectable'],
                                            draggable=params['draggable'],
                                            colormap=params['colormap'])
            self._setDirtyPlot()
        else:
            handle = None  # data is None or log scale

        self._images[legend] = {
            'handle': handle,
            'data': data,
            'pixmap': pixmap,
            'params': params
        }

        if len(self._images) == 1 or wasActive:
            self.setActiveImage(legend)

        self._invalidateDataRange()

        self.notify(
            'contentChanged', action='add', kind='image', legend=legend)

        if resetzoom:
            # We ask for a zoom reset in order to handle the plot scaling
            # if the user does not want that, autoscale of the different
            # axes has to be set to off.
            self.resetZoom()

        return legend

    def addItem(self, xdata, ydata, legend=None, info=None,
                replace=False,
                shape="polygon", color='black', fill=True,
                overlay=False, z=None, **kw):
        """Add an item (i.e. a shape) to the plot.

        Items are uniquely identified by their legend.
        To add multiple items, call :meth:`addItem` multiple times with
        different legend argument.
        To replace/update an existing item, call :meth:`addItem` with the
        existing item legend.

        :param numpy.ndarray xdata: The X coords of the points of the shape
        :param numpy.ndarray ydata: The Y coords of the points of the shape
        :param str legend: The legend to be associated to the item
        :param info: User-defined information associated to the item
        :param bool replace: True (default) to delete already existing images
        :param str shape: Type of item to be drawn in
                          hline, polygon (the default), rectangle, vline,
                          polylines
        :param str color: Color of the item, e.g., 'blue', 'b', '#FF0000'
                          (Default: 'black')
        :param bool fill: True (the default) to fill the shape
        :param bool overlay: True if item is an overlay (Default: False).
                             This allows for rendering optimization if this
                             item is changed often.
        :param int z: Layer on which to draw the item (default: 2)
        :returns: The key string identify this item
        """
        # expected to receive the same parameters as the signal

        if kw:
            _logger.warning('addItem deprecated parameters: %s', str(kw))

        legend = "Unnamed Item 1.1" if legend is None else str(legend)

        z = int(z) if z is not None else 2

        if replace:
            self.remove(kind='item')
        else:
            self.remove(legend, kind='item')

        handle = self._backend.addItem(xdata, ydata, legend=legend,
                                       shape=shape, color=color,
                                       fill=fill, overlay=overlay, z=z)
        self._setDirtyPlot(overlayOnly=overlay)

        self._items[legend] = {'handle': handle, 'overlay': overlay}

        self.notify('contentChanged', action='add', kind='item', legend=legend)

        return legend

    def addXMarker(self, x, legend=None,
                   text=None,
                   color=None,
                   selectable=False,
                   draggable=False,
                   constraint=None,
                   **kw):
        """Add a vertical line marker to the plot.

        Markers are uniquely identified by their legend.
        As opposed to curves, images and items, two calls to
        :meth:`addXMarker` without legend argument adds two markers with
        different identifying legends.

        :param float x: Position of the marker on the X axis in data
                        coordinates
        :param str legend: Legend associated to the marker to identify it
        :param str text: Text to display on the marker.
        :param str color: Color of the marker, e.g., 'blue', 'b', '#FF0000'
                          (Default: 'black')
        :param bool selectable: Indicate if the marker can be selected.
                                (default: False)
        :param bool draggable: Indicate if the marker can be moved.
                               (default: False)
        :param constraint: A function filtering marker displacement by
                           dragging operations or None for no filter.
                           This function is called each time a marker is
                           moved.
                           This parameter is only used if draggable is True.
        :type constraint: None or a callable that takes the coordinates of
                          the current cursor position in the plot as input
                          and that returns the filtered coordinates.
        :return: The key string identify this marker
        """
        if kw:
            _logger.warning(
                'addXMarker deprecated extra parameters: %s', str(kw))

        return self._addMarker(x=x, y=None, legend=legend,
                               text=text, color=color,
                               selectable=selectable, draggable=draggable,
                               symbol=None, constraint=constraint)

    def addYMarker(self, y,
                   legend=None,
                   text=None,
                   color=None,
                   selectable=False,
                   draggable=False,
                   constraint=None,
                   **kw):
        """Add a horizontal line marker to the plot.

        Markers are uniquely identified by their legend.
        As opposed to curves, images and items, two calls to
        :meth:`addYMarker` without legend argument adds two markers with
        different identifying legends.

        :param float y: Position of the marker on the Y axis in data
                        coordinates
        :param str legend: Legend associated to the marker to identify it
        :param str text: Text to display next to the marker.
        :param str color: Color of the marker, e.g., 'blue', 'b', '#FF0000'
                          (Default: 'black')
        :param bool selectable: Indicate if the marker can be selected.
                                (default: False)
        :param bool draggable: Indicate if the marker can be moved.
                               (default: False)
        :param constraint: A function filtering marker displacement by
                           dragging operations or None for no filter.
                           This function is called each time a marker is
                           moved.
                           This parameter is only used if draggable is True.
        :type constraint: None or a callable that takes the coordinates of
                          the current cursor position in the plot as input
                          and that returns the filtered coordinates.
        :return: The key string identify this marker
        """
        if kw:
            _logger.warning(
                'addYMarker deprecated extra parameters: %s', str(kw))

        return self._addMarker(x=None, y=y, legend=legend,
                               text=text, color=color,
                               selectable=selectable, draggable=draggable,
                               symbol=None, constraint=constraint)

    def addMarker(self, x, y, legend=None,
                  text=None,
                  color=None,
                  selectable=False,
                  draggable=False,
                  symbol='+',
                  constraint=None,
                  **kw):
        """Add a point marker to the plot.

        Markers are uniquely identified by their legend.
        As opposed to curves, images and items, two calls to
        :meth:`addMarker` without legend argument adds two markers with
        different identifying legends.

        :param float x: Position of the marker on the X axis in data
                        coordinates
        :param float y: Position of the marker on the Y axis in data
                        coordinates
        :param str legend: Legend associated to the marker to identify it
        :param str text: Text to display next to the marker
        :param str color: Color of the marker, e.g., 'blue', 'b', '#FF0000'
                          (Default: 'black')
        :param bool selectable: Indicate if the marker can be selected.
                                (default: False)
        :param bool draggable: Indicate if the marker can be moved.
                               (default: False)
        :param str symbol: Symbol representing the marker in::

            - 'o' circle
            - '.' point
            - ',' pixel
            - '+' cross (the default)
            - 'x' x-cross
            - 'd' diamond
            - 's' square

        :param constraint: A function filtering marker displacement by
                           dragging operations or None for no filter.
                           This function is called each time a marker is
                           moved.
                           This parameter is only used if draggable is True.
        :type constraint: None or a callable that takes the coordinates of
                          the current cursor position in the plot as input
                          and that returns the filtered coordinates.
        :return: The key string identify this marker
        """
        if kw:
            _logger.warning(
                'addMarker deprecated extra parameters: %s', str(kw))

        if x is None:
            xmin, xmax = self.getGraphXLimits()
            x = 0.5 * (xmax + xmin)

        if y is None:
            ymin, ymax = self.getGraphYLimits()
            y = 0.5 * (ymax + ymin)

        return self._addMarker(x=x, y=y, legend=legend,
                               text=text, color=color,
                               selectable=selectable, draggable=draggable,
                               symbol=symbol, constraint=constraint)

    def _addMarker(self, x, y, legend,
                   text, color,
                   selectable, draggable,
                   symbol, constraint):
        """Common method for adding point, vline and hline marker.

        See :meth:`addMarker` for argument documentation.
        """
        if legend is None:
            legend = "Unnamed Marker 0"
            i = 1
            while legend in self._markers:
                legend = "Unnamed Marker %d" % i
                i += 1

        if color is None:
            color = self.colorDict['black']
        elif color in self.colorDict:
            color = self.colorDict[color]

        if constraint is not None and not callable(constraint):
            # Then it must be a string
            if hasattr(constraint, 'lower'):
                if constraint.lower().startswith('h'):
                    constraint = lambda xData, yData: (xData, y)
                elif constraint.lower().startswith('v'):
                    constraint = lambda xData, yData: (x, yData)
                else:
                    raise ValueError(
                        "Unsupported constraint name: %s" % constraint)
            else:
                raise ValueError("Unsupported constraint")

        # Apply constraint to provided position
        if draggable and constraint is not None:
            x, y = constraint(x, y)

        if legend in self._markers:
            self.remove(legend, kind='marker')

        handle = self._backend.addMarker(
            x=x, y=y, legend=legend, text=text, color=color,
            selectable=selectable, draggable=draggable,
            symbol=symbol, constraint=constraint,
            overlay=draggable)

        self._markers[legend] = {'handle': handle, 'params': {
            'x': x, 'y': y,
            'text': text, 'color': color,
            'selectable': selectable, 'draggable': draggable,
            'symbol': symbol, 'constraint': constraint}
        }

        self._setDirtyPlot(overlayOnly=draggable)

        self.notify(
            'contentChanged', action='add', kind='marker', legend=legend)

        return legend

    # Hide

    def isCurveHidden(self, legend):
        """Returns True if the curve associated to legend is hidden, else False

        :param str legend: The legend key identifying the curve
        :return: True if the associated curve is hidden, False otherwise
        """
        return legend in self._hiddenCurves

    def hideCurve(self, legend, flag=True, replot=None):
        """Show/Hide the curve associated to legend.

        Even when hidden, the curve is kept in the list of curves.

        :param str legend: The legend associated to the curve to be hidden
        :param bool flag: True (default) to hide the curve, False to show it
        """
        if replot is not None:
            _logger.warning('hideCurve deprecated replot parameter')

        if legend not in self._curves:
            _logger.warning('Curve not in plot: %s', legend)
            return

        if flag:
            handle = self._curves[legend]['handle']
            if handle is not None:
                self._backend.remove(handle)
                self._curves[legend]['handle'] = None

            self._hiddenCurves.add(legend)
        else:
            self._hiddenCurves.discard(legend)
            curve = self._curves[legend]
            self.addCurve(curve['x'], curve['y'], legend, resetzoom=False,
                          **curve['params'])

        self._setDirtyPlot()

    # Remove

    ITEM_KINDS = 'curve', 'image', 'item', 'marker'

    def remove(self, legend=None, kind=ITEM_KINDS):
        """Remove one or all element(s) of the given legend and kind.

        Examples:

        - ``remove()`` clears the plot
        - ``remove(kind='curve')`` removes all curves from the plot
        - ``remove('myCurve', kind='curve')`` removes the curve with
          legend 'myCurve' from the plot.
        - ``remove('myImage, kind='image')`` removes the image with
          legend 'myImage' from the plot.
        - ``remove('myImage')`` removes elements (for instance curve, image,
          item and marker) with legend 'myImage'.

        :param str legend: The legend associated to the element to remove,
                           or None to remove
        :param kind: The kind of elements to remove from the plot.
                     In: 'all', 'curve', 'image', 'item', 'marker'.
                     By default, it removes all kind of elements.
        :type kind: str or tuple of str to specify multiple kinds.
        """
        if kind is 'all':  # Replace all by tuple of all kinds
            kind = self.ITEM_KINDS

        if kind in self.ITEM_KINDS:  # Kind is a str, make it a tuple
            kind = (kind,)

        if legend is None:  # This is a clear
            # Clear each given kind
            for aKind in kind:
                if aKind == 'curve':
                    # Copy as _curves gets changed
                    for legend in list(self._curves):
                        self.remove(legend, kind='curve')
                    self._curves = OrderedDict()
                    self._hiddenCurves = set()
                    self._colorIndex = 0
                    self._styleIndex = 0

                elif aKind == 'image':
                    # Copy as _images gets changed
                    for legend in list(self._images):
                        self.remove(legend, kind='image')
                    self._images = OrderedDict()

                elif aKind == 'item':
                    # Copy as _items gets changed
                    for legend in list(self._items):
                        self.remove(legend, kind='item')
                    self._items = OrderedDict()

                elif aKind == 'marker':
                    # Copy as _markers gets changed
                    for legend in list(self._markers):
                        self.remove(legend, kind='marker')
                    self._markers = OrderedDict()
                else:
                    _logger.warning('remove: Unhandled item kind %s', aKind)

        else:  # This is removing a single element
            # Remove each given kind
            for aKind in kind:
                if aKind == 'curve':
                    self._hiddenCurves.discard(legend)

                    if legend in self._curves:
                        if self.getActiveCurve(just_legend=True) == legend:
                            # Reset active curve
                            self.setActiveCurve(None)

                        handle = self._curves[legend]['handle']
                        if handle is not None:
                            self._backend.remove(handle)
                            self._setDirtyPlot()
                        del self._curves[legend]

                        if not self._curves:
                            self._colorIndex = 0
                            self._styleIndex = 0

                        self._invalidateDataRange()
                        self.notify('contentChanged', action='remove',
                                    kind='curve', legend=legend)

                elif aKind == 'image':
                    if legend in self._images:
                        if self.getActiveImage(just_legend=True) == legend:
                            # Reset active image
                            self.setActiveImage(None)

                        handle = self._images[legend]['handle']
                        if handle is not None:
                            self._backend.remove(handle)
                            self._setDirtyPlot()
                        del self._images[legend]

                        self._invalidateDataRange()
                        self.notify('contentChanged', action='remove',
                                    kind='image', legend=legend)

                elif aKind == 'item':
                    item = self._items.pop(legend, None)
                    if item is not None:
                        if item['handle'] is not None:
                            self._backend.remove(item['handle'])
                            self._setDirtyPlot(overlayOnly=item['overlay'])

                        self.notify('contentChanged', action='remove',
                                    kind='item', legend=legend)

                elif aKind == 'marker':
                    marker = self._markers.pop(legend, None)
                    if marker is not None:
                        if marker['handle'] is not None:
                            self._backend.remove(marker['handle'])
                            self._setDirtyPlot(
                                overlayOnly=marker['params']['draggable'])

                        self.notify('contentChanged', action='remove',
                                    kind='marker', legend=legend)

                else:
                    _logger.warning('remove: Unhandled item kind %s', aKind)

    def removeCurve(self, legend):
        """Remove the curve associated to legend from the graph.

        :param str legend: The legend associated to the curve to be deleted
        """
        if legend is None:
            return
        self.remove(legend, kind='curve')

    def removeImage(self, legend):
        """Remove the image associated to legend from the graph.

        :param str legend: The legend associated to the image to be deleted
        """
        if legend is None:
            return
        self.remove(legend, kind='image')

    def removeItem(self, legend):
        """Remove the item associated to legend from the graph.

        :param str legend: The legend associated to the item to be deleted
        """
        if legend is None:
            return
        self.remove(legend, kind='item')

    def removeMarker(self, legend):
        """Remove the marker associated to legend from the graph.

        :param str legend: The legend associated to the marker to be deleted
        """
        if legend is None:
            return
        self.remove(legend, kind='marker')

    # Clear

    def clear(self):
        """Remove everything from the plot."""
        self.remove()

    def clearCurves(self):
        """Remove all the curves from the plot."""
        self.remove(kind='curve')

    def clearImages(self):
        """Remove all the images from the plot."""
        self.remove(kind='image')

    def clearItems(self):
        """Remove all the items from the plot. """
        self.remove(kind='item')

    def clearMarkers(self):
        """Remove all the markers from the plot."""
        self.remove(kind='marker')

    # Interaction

    def getGraphCursor(self):
        """Returns the state of the crosshair cursor.

        See :meth:`setGraphCursor`.

        :return: None if the crosshair cursor is not active,
                 else a tuple (color, linewidth, linestyle).
        """
        return self._cursorConfiguration

    def setGraphCursor(self, flag=False, color='black',
                       linewidth=1, linestyle='-'):
        """Toggle the display of a crosshair cursor and set its attributes.

        :param bool flag: Toggle the display of a crosshair cursor.
                          The crosshair cursor is hidden by default.
        :param color: The color to use for the crosshair.
        :type color: A string (either a predefined color name in Colors.py
                    or "#RRGGBB")) or a 4 columns unsigned byte array
                    (Default: black).
        :param int linewidth: The width of the lines of the crosshair
                    (Default: 1).
        :param str linestyle: Type of line::

                - ' ' no line
                - '-' solid line (the default)
                - '--' dashed line
                - '-.' dash-dot line
                - ':' dotted line
        """
        if flag:
            self._cursorConfiguration = color, linewidth, linestyle
        else:
            self._cursorConfiguration = None

        self._backend.setGraphCursor(flag=flag, color=color,
                                     linewidth=linewidth, linestyle=linestyle)
        self._setDirtyPlot()
        self.notify('setGraphCursor',
                    state=self._cursorConfiguration is not None)

    def pan(self, direction, factor=0.1):
        """Pan the graph in the given direction by the given factor.

        Warning: Pan of right Y axis not implemented!

        :param str direction: One of 'up', 'down', 'left', 'right'.
        :param float factor: Proportion of the range used to pan the graph.
                             Must be strictly positive.
        """
        assert direction in ('up', 'down', 'left', 'right')
        assert factor > 0.

        if direction in ('left', 'right'):
            xFactor = factor if direction == 'right' else - factor
            xMin, xMax = self.getGraphXLimits()

            xMin, xMax = _utils.applyPan(xMin, xMax, xFactor,
                                         self.isXAxisLogarithmic())
            self.setGraphXLimits(xMin, xMax)

        else:  # direction in ('up', 'down')
            sign = -1. if self.isYAxisInverted() else 1.
            yFactor = sign * (factor if direction == 'up' else -factor)
            yMin, yMax = self.getGraphYLimits()
            yIsLog = self.isYAxisLogarithmic()

            yMin, yMax = _utils.applyPan(yMin, yMax, yFactor, yIsLog)
            self.setGraphYLimits(yMin, yMax, axis='left')

            y2Min, y2Max = self.getGraphYLimits(axis='right')

            y2Min, y2Max = _utils.applyPan(y2Min, y2Max, yFactor, yIsLog)
            self.setGraphYLimits(y2Min, y2Max, axis='right')

    # Active Curve/Image

    def isActiveCurveHandling(self):
        """Returns True if active curve selection is enabled."""
        return self._activeCurveHandling

    def setActiveCurveHandling(self, flag=True):
        """Enable/Disable active curve selection.

        :param bool flag: True (the default) to enable active curve selection.
        """
        if not flag:
            self.setActiveCurve(None)  # Reset active curve

        self._activeCurveHandling = bool(flag)

    def getActiveCurveColor(self):
        """Get the color used to display the currently active curve.

        See :meth:`setActiveCurveColor`.
        """
        return self._activeCurveColor

    def setActiveCurveColor(self, color="#000000"):
        """Set the color to use to display the currently active curve.

        :param str color: Color of the active curve,
                          e.g., 'blue', 'b', '#FF0000' (Default: 'black')
        """
        if color is None:
            color = "black"
        if color in self.colorDict:
            color = self.colorDict[color]
        self._activeCurveColor = color

    def getActiveCurve(self, just_legend=False):
        """Return the currently active curve.

        It returns None in case of not having an active curve.
        Default output has the form: [x, y, legend, info, params]
        where params is a dictionary containing curve parameters.

        Warning: Returned values MUST not be modified.
        Make a copy if you need to modify them.

        :param bool just_legend: True to get the legend of the curve,
                                 False (the default) to get the curve data
                                 and info.
        :return: legend of the active curve or [x, y, legend, info, params]
        :rtype: str or list
        """
        if not self.isActiveCurveHandling():
            return None

        if self._activeCurve not in self._curves:
            self._activeCurve = None

        if self._activeCurve is None:
            return None

        if just_legend:
            return self._activeCurve
        else:
            curve = self._curves[self._activeCurve]
            return (curve['x'], curve['y'], self._activeCurve,
                    curve['params']['info'] or {}, curve['params'])

    def setActiveCurve(self, legend, replot=None):
        """Make the curve associated to legend the active curve.

        :param str legend: The legend associated to the curve
                           or None to have no active curve.
        """
        if replot is not None:
            _logger.warning('setActiveCurve deprecated replot parameter')

        if not self.isActiveCurveHandling():
            return

        xLabel = self._defaultLabels['x']
        yLabel = self._defaultLabels['y']
        yRightLabel = self._defaultLabels['yright']

        oldActiveCurveLegend = self.getActiveCurve(just_legend=True)
        if oldActiveCurveLegend:  # Reset previous active curve
            handle = self._curves[oldActiveCurveLegend]['handle']
            if handle is not None:
                self._backend.setActiveCurve(handle, False)

        if legend is None:
            self._activeCurve = None
        else:
            legend = str(legend)
            if legend not in self._curves:
                _logger.warning("This curve does not exist: %s", legend)
                self._activeCurve = None
            else:
                self._activeCurve = legend

                handle = self._curves[self._activeCurve]['handle']
                if handle is not None:
                    self._backend.setActiveCurve(handle, True,
                                                 self.getActiveCurveColor())

                curveParams = self._curves[self._activeCurve]['params']

                if curveParams['xlabel'] is not None:
                    xLabel = curveParams['xlabel']
                if curveParams['ylabel'] is not None:
                    if curveParams['yaxis'] == 'left':
                        yLabel = curveParams['ylabel']
                    else:
                        yRightLabel = curveParams['ylabel']

        # Store current labels and update plot
        self._currentLabels['x'] = xLabel
        self._currentLabels['y'] = yLabel
        self._currentLabels['yright'] = yRightLabel

        self._backend.setGraphXLabel(xLabel)
        self._backend.setGraphYLabel(yLabel, axis='left')
        self._backend.setGraphYLabel(yRightLabel, axis='right')

        self._setDirtyPlot()

        if oldActiveCurveLegend is not None or self._activeCurve is not None:
            self.notify('activeCurveChanged',
                        updated=oldActiveCurveLegend != self._activeCurve,
                        previous=oldActiveCurveLegend,
                        legend=self._activeCurve)

        return self._activeCurve

    def getActiveImage(self, just_legend=False):
        """Returns the currently active image.

        It returns None in case of not having an active image.

        Default output has the form: [data, legend, info, pixmap, params]
        where params is a dictionnary containing image parameters.

        Warning: Returned values MUST not be modified.
        Make a copy if you need to modify them.

        :param bool just_legend: True to get the legend of the image,
                                 False (the default) to get the image data
                                 and info.
        :return: legend of active image or [data, legend, info, pixmap, params]
        :rtype: str or list
        """
        if self._activeImage not in self._images:
            self._activeImage = None

        if just_legend:
            return self._activeImage

        if self._activeImage is None:
            return None
        else:
            image = self._images[self._activeImage]
            return (image['data'], self._activeImage,
                    image['params']['info'] or {}, image['pixmap'],
                    image['params'])

    def setActiveImage(self, legend, replot=None):
        """Make the image associated to legend the active image.

        :param str legend: The legend associated to the image
                           or None to have no active image.
        """
        if replot is not None:
            _logger.warning('setActiveImage deprecated replot parameter')

        xLabel = self._defaultLabels['x']
        yLabel = self._defaultLabels['y']

        oldActiveImageLegend = self.getActiveImage(just_legend=True)

        if legend is None:
            self._activeImage = None
        else:
            legend = str(legend)
            if legend not in self._images:
                _logger.warning(
                    "setActiveImage: This image does not exist: %s", legend)
                self._activeImage = None
            else:
                self._activeImage = legend

                imageParams = self._images[self._activeImage]['params']

                if imageParams['xlabel'] is not None:
                    xLabel = imageParams['xlabel']
                if imageParams['ylabel'] is not None:
                    yLabel = imageParams['ylabel']

        # Store current labels and update plot
        self._currentLabels['x'] = xLabel
        self._currentLabels['y'] = yLabel

        self._backend.setGraphXLabel(xLabel)
        self._backend.setGraphYLabel(yLabel, axis='left')

        if oldActiveImageLegend is not None or self._activeImage is not None:
            self.notify('activeImageChanged',
                        updated=oldActiveImageLegend != self._activeImage,
                        previous=oldActiveImageLegend,
                        legend=self._activeImage)

        return self._activeImage

    # Getters

    def getAllCurves(self, just_legend=False, withhidden=False):
        """Returns all curves legend or info and data.

        It returns an empty list in case of not having any curve.

        If just_legend is False, it returns a list of the form:
            [[xvalues0, yvalues0, legend0, info0, params0],
             [xvalues1, yvalues1, legend1, info1, params1],
             [...],
             [xvaluesn, yvaluesn, legendn, infon, paramsn]]
        If just_legend is True, it returns a list of the form:
            [legend0, legend1, ..., legendn]

        Warning: Returned values MUST not be modified.
        Make a copy if you need to modify them.

        :param bool just_legend: True to get the legend of the curves,
                                 False (the default) to get the curves' data
                                 and info.
        :param bool withhidden: False (default) to skip hidden curves.
        :return: list of legends or list of [x, y, legend, info, params]
        :rtype: list of str or list of list
        """
        output = []
        for key in self._curves:
            if not withhidden and self.isCurveHidden(key):
                continue
            if just_legend:
                output.append(key)
            else:
                curve = self._curves[key]
                output.append((curve['x'], curve['y'], key,
                               curve['params']['info'] or {}, curve['params']))
        return output

    def getCurve(self, legend=None):
        """Get the data and info of a specific curve.

        It returns None in case no matching curve is found.

        Warning: Returned values MUST not be modified.
        Make a copy if you need to modify them.

        :param str legend:
            The legend identifying the curve.
            If not provided or None (the default), the active curve is returned
            or if there is no active curve, the lastest updated curve that is
            not hidden.
            is returned if there are curves in the plot.
        :return: None or list [x, y, legend, parameters]
        """
        if legend is None:
            legend = self.getActiveCurve(just_legend=True)
            if legend is None and self._curves:
                # There is no active curve, but there is some curves:
                # get one that is not hidden
                for curveLegend in reversed(list(self._curves.keys())):
                    if curveLegend not in self._hiddenCurves:
                        legend = curveLegend
                        break

        if legend is not None and legend in self._curves:
            curve = self._curves[legend]
            return (curve['x'], curve['y'], legend,
                    curve['params']['info'] or {}, curve['params'])
        else:
            return None

    def getImage(self, legend=None):
        """Get the data and info of a specific image.

        It returns None in case no matching image is found.

        Warning: Returned values MUST not be modified.
        Make a copy if you need to modify them.

        :param str legend:
            The legend identifying the image.
            If not provided or None (the default), the active image is returned
            or if there is no active image, the lastest updated image
            is returned if there are images in the plot.
        :return: None or list [image, legend, info, pixmap, params]
        """
        if legend is None:
            legend = self.getActiveImage(just_legend=True)
            if legend is None and self._images:
                # There is no active image, but there is some images: get one
                legend = list(self._images.keys())[-1]

        if legend is not None and legend in self._images:
            image = self._images[legend]
            return (image['data'], legend, image['params']['info'] or {},
                    image['pixmap'], image['params'])
        else:
            return None

    # Limits

    def _notifyLimitsChanged(self):
        """Send an event when plot area limits are changed."""
        xRange = self.getGraphXLimits()
        yRange = self.getGraphYLimits(axis='left')
        y2Range = self.getGraphYLimits(axis='right')
        event = PlotEvents.prepareLimitsChangedSignal(
            id(self.getWidgetHandle()), xRange, yRange, y2Range)
        self.notify(**event)

    def getGraphXLimits(self):
        """Get the graph X (bottom) limits.

        :return: Minimum and maximum values of the X axis
        """
        return self._backend.getGraphXLimits()

    def setGraphXLimits(self, xmin, xmax, replot=None):
        """Set the graph X (bottom) limits.

        :param float xmin: minimum bottom axis value
        :param float xmax: maximum bottom axis value
        """
        if replot is not None:
            _logger.warning('setGraphXLimits deprecated replot parameter')

        # Deal with incorrect values
        if xmax < xmin:
            _logger.warning('setGraphXLimits xmax < xmin, inverting limits.')
            xmin, xmax = xmax, xmin
        elif xmax == xmin:
            _logger.warning('setGraphXLimits xmax == xmin, expanding limits.')
            if xmin == 0.:
                xmin, xmax = -0.1, 0.1
            else:
                xmin, xmax = xmin * 1.1, xmax * 0.9

        self._backend.setGraphXLimits(xmin, xmax)
        self._setDirtyPlot()

        self._notifyLimitsChanged()

    def getGraphYLimits(self, axis='left'):
        """Get the graph Y limits.

        :param str axis: The axis for which to get the limits:
                         Either 'left' or 'right'
        :return: Minimum and maximum values of the X axis
        """
        assert axis in ('left', 'right')
        return self._backend.getGraphYLimits(axis)

    def setGraphYLimits(self, ymin, ymax, axis='left', replot=None):
        """Set the graph Y limits.

        :param float xmin: minimum bottom axis value
        :param float xmax: maximum bottom axis value
        :param str axis: The axis for which to get the limits:
                         Either 'left' or 'right'
        """
        if replot is not None:
            _logger.warning('setGraphYLimits deprecated replot parameter')

        # Deal with incorrect values
        if ymax < ymin:
            _logger.warning('setGraphYLimits ymax < ymin, inverting limits.')
            ymin, ymax = ymax, ymin
        elif ymax == ymin:
            _logger.warning('setGraphXLimits ymax == ymin, expanding limits.')
            if ymin == 0.:
                ymin, ymax = -0.1, 0.1
            else:
                ymin, ymax = ymin * 1.1, ymax * 0.9

        assert axis in ('left', 'right')
        self._backend.setGraphYLimits(ymin, ymax, axis)
        self._setDirtyPlot()

        self._notifyLimitsChanged()

    def setLimits(self, xmin, xmax, ymin, ymax, y2min=None, y2max=None):
        """Set the limits of the X and Y axes at once.

        If y2min or y2max is None, the right Y axis limits are not updated.

        :param float xmin: minimum bottom axis value
        :param float xmax: maximum bottom axis value
        :param float ymin: minimum left axis value
        :param float ymax: maximum left axis value
        :param float y2min: minimum right axis value or None (the default)
        :param float y2max: maximum right axis value or None (the default)
        """
        # Deal with incorrect values
        if xmax < xmin:
            _logger.warning('setLimits xmax < xmin, inverting limits.')
            xmin, xmax = xmax, xmin
        elif xmax == xmin:
            _logger.warning('setLimits xmax == xmin, expanding limits.')
            if xmin == 0.:
                xmin, xmax = -0.1, 0.1
            else:
                xmin, xmax = xmin * 1.1, xmax * 0.9

        if ymax < ymin:
            _logger.warning('setLimits ymax < ymin, inverting limits.')
            ymin, ymax = ymax, ymin
        elif ymax == ymin:
            _logger.warning('setLimits ymax == ymin, expanding limits.')
            if ymin == 0.:
                ymin, ymax = -0.1, 0.1
            else:
                ymin, ymax = ymin * 1.1, ymax * 0.9

        if y2min is None or y2max is None:
            # if one limit is None, both are ignored
            y2min, y2max = None, None
        else:
            if y2max < y2min:
                _logger.warning('setLimits y2max < y2min, inverting limits.')
                y2min, y2max = y2max, y2min
            elif y2max == y2min:
                _logger.warning('setLimits y2max == y2min, expanding limits.')
                if y2min == 0.:
                    y2min, y2max = -0.1, 0.1
                else:
                    y2min, y2max = y2min * 1.1, y2max * 0.9

        self._backend.setLimits(xmin, xmax, ymin, ymax, y2min, y2max)
        self._setDirtyPlot()
        self._notifyLimitsChanged()

    # Title and labels

    def getGraphTitle(self):
        """Return the plot main title as a str."""
        return self._graphTitle

    def setGraphTitle(self, title=""):
        """Set the plot main title.

        :param str title: Main title of the plot (default: '')
        """
        self._graphTitle = str(title)
        self._backend.setGraphTitle(title)
        self._setDirtyPlot()

    def getGraphXLabel(self):
        """Return the current X axis label as a str."""
        return self._defaultLabels['x']

    def setGraphXLabel(self, label="X"):
        """Set the plot X axis label.

        The provided label can be temporarily replaced by the X label of the
        active curve if any.

        :param str label: The X axis label (default: 'X')
        """
        self._defaultLabels['x'] = label
        self._currentLabels['x'] = label
        self._backend.setGraphXLabel(label)
        self._setDirtyPlot()

    def getGraphYLabel(self, axis='left'):
        """Return the current Y axis label as a str.
<<<<<<< HEAD

        :param str axis: The Y axis for which to get the label (left or right)
        """
        assert axis in ('left', 'right')

        return self._currentLabels['y' if axis == 'left' else 'yright']

=======

        :param str axis: The Y axis for which to get the label (left or right)
        """
        assert axis in ('left', 'right')

        return self._currentLabels['y' if axis == 'left' else 'yright']

>>>>>>> e6e44448
    def setGraphYLabel(self, label="Y", axis='left'):
        """Set the plot Y axis label.

        The provided label can be temporarily replaced by the Y label of the
        active curve if any.

        :param str label: The Y axis label (default: 'Y')
        :param str axis: The Y axis for which to set the label (left or right)
        """
        assert axis in ('left', 'right')

        if axis == 'left':
            self._defaultLabels['y'] = label
            self._currentLabels['y'] = label
        else:
            self._defaultLabels['yright'] = label
            self._currentLabels['yright'] = label

        self._backend.setGraphYLabel(label, axis=axis)
        self._setDirtyPlot()

    # Axes

    def setYAxisInverted(self, flag=True):
        """Set the Y axis orientation.

        :param bool flag: True for Y axis going from top to bottom,
                          False for Y axis going from bottom to top
        """
        flag = bool(flag)
        self._backend.setYAxisInverted(flag)
        self._setDirtyPlot()
        self.notify('setYAxisInverted', state=flag)

    def isYAxisInverted(self):
        """Return True if Y axis goes from top to bottom, False otherwise."""
        return self._backend.isYAxisInverted()

    def isXAxisLogarithmic(self):
        """Return True if X axis scale is logarithmic, False if linear."""
        return self._logX

    def setXAxisLogarithmic(self, flag):
        """Set the bottom X axis scale (either linear or logarithmic).

        :param bool flag: True to use a logarithmic scale, False for linear.
        """
        if bool(flag) == self._logX:
            return
        self._logX = bool(flag)

        if self._logX:  # Switch to log scale
            for image in self._images.values():
                if image['handle'] is not None:
                    self._backend.remove(image['handle'])
                    image['handle'] = None

            for curve in self._curves.values():
                handle = curve['handle']
                if handle is not None:
                    self._backend.remove(handle)
                    curve['handle'] = None

            # matplotlib 1.5 crashes if the log set is made before
            # the call to self._update()
            # TODO: Decide what is better for other backends
            if (hasattr(self._backend, "matplotlibVersion") and
                    self._backend.matplotlibVersion >= "1.5"):
                self._update()
                self._backend.setXAxisLogarithmic(self._logX)
            else:
                self._backend.setXAxisLogarithmic(self._logX)
                self._update()
        else:
                self._backend.setXAxisLogarithmic(self._logX)
                self._update()

        self._invalidateDataRange()
        self._setDirtyPlot()
        self.resetZoom()
        self.notify('setXAxisLogarithmic', state=self._logX)

    def isYAxisLogarithmic(self):
        """Return True if Y axis scale is logarithmic, False if linear."""
        return self._logY

    def setYAxisLogarithmic(self, flag):
        """Set the Y axes scale (either linear or logarithmic).

        :param bool flag: True to use a logarithmic scale, False for linear.
        """
        if bool(flag) == self._logY:
            return
        self._logY = bool(flag)

        if self._logY:  # Switch to log scale
            for image in self._images.values():
                if image['handle'] is not None:
                    self._backend.remove(image['handle'])
                    image['handle'] = None

            for curve in self._curves.values():
                handle = curve['handle']
                if handle is not None:
                    self._backend.remove(handle)
                    curve['handle'] = None

            # matplotlib 1.5 crashes if the log set is made before
            # the call to self._update()
            # TODO: Decide what is better for other backends
            if (hasattr(self._backend, "matplotlibVersion") and
                    self._backend.matplotlibVersion >= "1.5"):
                self._update()
                self._backend.setYAxisLogarithmic(self._logY)
            else:
                self._backend.setYAxisLogarithmic(self._logY)
                self._update()
        else:
                self._backend.setYAxisLogarithmic(self._logY)
                self._update()

        self._invalidateDataRange()
        self._setDirtyPlot()
        self.resetZoom()
        self.notify('setYAxisLogarithmic', state=self._logY)

    def isXAxisAutoScale(self):
        """Return True if X axis is automatically adjusting its limits."""
        return self._xAutoScale

    def setXAxisAutoScale(self, flag=True):
        """Set the X axis limits adjusting behavior of :meth:`resetZoom`.

        :param bool flag: True to resize limits automatically,
                          False to disable it.
        """
        self._xAutoScale = bool(flag)
        self.notify('setXAxisAutoScale', state=self._xAutoScale)

    def isYAxisAutoScale(self):
        """Return True if Y axes are automatically adjusting its limits."""
        return self._yAutoScale

    def setYAxisAutoScale(self, flag=True):
        """Set the Y axis limits adjusting behavior of :meth:`resetZoom`.

        :param bool flag: True to resize limits automatically,
                          False to disable it.
        """
        self._yAutoScale = bool(flag)
        self.notify('setYAxisAutoScale', state=self._yAutoScale)

    def isKeepDataAspectRatio(self):
        """Returns whether the plot is keeping data aspect ratio or not."""
        return self._backend.isKeepDataAspectRatio()

    def setKeepDataAspectRatio(self, flag=True):
        """Set whether the plot keeps data aspect ratio or not.

        :param bool flag: True to respect data aspect ratio
        """
        flag = bool(flag)
        self._backend.setKeepDataAspectRatio(flag=flag)
        self._setDirtyPlot()
        self.resetZoom()
        self.notify('setKeepDataAspectRatio', state=flag)

    def getGraphGrid(self):
        """Return the current grid mode, either None, 'major' or 'both'.

        See :meth:`setGraphGrid`.
        """
        return self._grid

    def setGraphGrid(self, which=True):
        """Set the type of grid to display.

        :param which: None or False to disable the grid,
                      'major' or True for grid on major ticks (the default),
                      'both' for grid on both major and minor ticks.
        :type which: str of bool
        """
        assert which in (None, True, False, 'both', 'major')
        if not which:
            which = None
        elif which is True:
            which = 'major'
        self._grid = which
        self._backend.setGraphGrid(which)
        self._setDirtyPlot()
        self.notify('setGraphGrid', which=str(which))

    # Defaults

    def isDefaultPlotPoints(self):
        """Return True if default Curve symbol is 'o', False for no symbol."""
        return self._defaultPlotPoints == 'o'

    def setDefaultPlotPoints(self, flag):
        """Set the default symbol of all curves.

        When called, this reset the symbol of all existing curves.

        :param bool flag: True to use 'o' as the default curve symbol,
                          False to use no symbol.
        """
        self._defaultPlotPoints = 'o' if flag else ''

        # Reset symbol of all curves
        for curve in self._curves.values():
            curve['params']['symbol'] = self._defaultPlotPoints

        if self._curves:
            self._update()
            self._setDirtyPlot()

    def isDefaultPlotLines(self):
        """Return True for line as default line style, False for no line."""
        return self._plotLines

    def setDefaultPlotLines(self, flag):
        """Toggle the use of lines as the default curve line style.

        :param bool flag: True to use a line as the default line style,
                          False to use no line as the default line style.
        """
        self._plotLines = bool(flag)

        # Reset linestyle of all curves
        for curve in self._curves.values():
            curve['params']['linestyle'] = '-' if self._plotLines else ' '

        if self._curves:
            self._update()
            self._setDirtyPlot()

    def getDefaultColormap(self):
        """Return the default colormap used by :meth:`addImage` as a dict.

        See :mod:`Plot` for the documentation of the colormap dict.
        """
        return self._defaultColormap.copy()

    def setDefaultColormap(self, colormap=None):
        """Set the default colormap used by :meth:`addImage`.

        Setting the default colormap do not change any currently displayed
        image.
        It only affects future calls to :meth:`addImage` without the colormap
        parameter.

        :param dict colormap: The description of the default colormap, or
                            None to set the colormap to a linear autoscale
                            gray colormap.
                            See :mod:`Plot` for the documentation
                            of the colormap dict.
        """
        if colormap is None:
            colormap = {'name': 'gray', 'normalization': 'linear',
                        'autoscale': True, 'vmin': 0.0, 'vmax': 1.0}
        self._defaultColormap = colormap.copy()

    def getSupportedColormaps(self):
        """Get the supported colormap names as a tuple of str.

        The list should at least contain and start by:
        ('gray', 'reversed gray', 'temperature', 'red', 'green', 'blue')
        """
        return self._backend.getSupportedColormaps()

    def _getColorAndStyle(self):
        color = self.colorList[self._colorIndex]
        style = self._styleList[self._styleIndex]

        # Loop over color and then styles
        self._colorIndex += 1
        if self._colorIndex >= len(self.colorList):
            self._colorIndex = 0
            self._styleIndex = (self._styleIndex + 1) % len(self._styleList)

        # If color is the one of active curve, take the next one
        if color == self.getActiveCurveColor():
            color, style = self._getColorAndStyle()

        if not self._plotLines:
            style = ' '

        return color, style

    # Misc.

    def getWidgetHandle(self):
        """Return the widget the plot is displayed in.

        This widget is owned by the backend.
        """
        return self._backend.getWidgetHandle()

    def notify(self, event, **kwargs):
        """Send an event to the listeners.

        Event are passed to the registered callback as a dict with an 'event'
        key for backward compatibility with PyMca.

        :param str event: The type of event
        :param kwargs: The information of the event.
        """
        eventDict = kwargs.copy()
        eventDict['event'] = event
        self._callback(eventDict)

    def setCallback(self, callbackFunction=None):
        """Attach a listener to the backend.

        Limitation: Only one listener at a time.

        :param callbackFunction: function accepting a dictionnary as input
                                 to handle the graph events
                                 If None (default), use a default listener.
        """
        # TODO allow multiple listeners, keep a weakref on it
        # allow register listener by event type
        if callbackFunction is None:
            callbackFunction = self.graphCallback
        self._callback = callbackFunction

    def graphCallback(self, ddict=None):
        """This callback is going to receive all the events from the plot.

        Those events will consist on a dictionnary and among the dictionnary
        keys the key 'event' is mandatory to describe the type of event.
        This default implementation only handles setting the active curve.
        """

        if ddict is None:
            ddict = {}
        _logger.debug("Received dict keys = %s", str(ddict.keys()))
        _logger.debug(str(ddict))
        if ddict['event'] in ["legendClicked", "curveClicked"]:
            if ddict['button'] == "left":
                self.setActiveCurve(ddict['label'])

    def saveGraph(self, filename, fileFormat=None, dpi=None, **kw):
        """Save a snapshot of the plot.

        Supported file formats: "png", "svg", "pdf", "ps", "eps",
        "tif", "tiff", "jpeg", "jpg".

        :param filename: Destination
        :type filename: str, StringIO or BytesIO
        :param str fileFormat:  String specifying the format
        :return: False if cannot save the plot, True otherwise
        """
        if kw:
            _logger.warning('Extra parameters ignored: %s', str(kw))

        if fileFormat is None:
            if not hasattr(filename, 'lower'):
                _logger.warning(
                    'saveGraph cancelled, cannot define file format.')
                return False
            else:
                fileFormat = (filename.split(".")[-1]).lower()

        supportedFormats = ("png", "svg", "pdf", "ps", "eps",
                            "tif", "tiff", "jpeg", "jpg")

        if fileFormat not in supportedFormats:
            _logger.warning('Unsupported format %s', fileFormat)
            return False
        else:
            self._backend.saveGraph(filename,
                                    fileFormat=fileFormat,
                                    dpi=dpi)
            return True

    def getDataMargins(self):
        """Get the default data margin ratios, see :meth:`setDataMargins`.

        :return: The margin ratios for each side (xMin, xMax, yMin, yMax).
        :rtype: A 4-tuple of floats.
        """
        return self._defaultDataMargins

    def setDataMargins(self, xMinMargin=0., xMaxMargin=0.,
                       yMinMargin=0., yMaxMargin=0.):
        """Set the default data margins to use in :meth:`resetZoom`.

        Set the default ratios of margins (as floats) to add around the data
        inside the plot area for each side.
        """
        self._defaultDataMargins = (xMinMargin, xMaxMargin,
                                    yMinMargin, yMaxMargin)

    def getAutoReplot(self):
        """Return True if replot is automatically handled, False otherwise.

        See :meth`setAutoReplot`.
        """
        return self._autoreplot

    def setAutoReplot(self, autoreplot=True):
        """Set automatic replot mode.

        When enabled, the plot is redrawn automatically when changed.
        When disabled, the plot is not redrawn when its content change.
        Instead, it :meth:`replot` must be called.

        :param bool autoreplot: True to enable it (default),
                                False to disable it.
        """
        self._autoreplot = bool(autoreplot)

        # If the plot is dirty before enabling autoreplot,
        # then _backend.postRedisplay will never be called from _setDirtyPlot
        if self._autoreplot and self._getDirtyPlot():
            self._backend.postRedisplay()

    def replot(self):
        """Redraw the plot immediately."""
        self._backend.replot()
        self._dirty = False  # reset dirty flag

    def resetZoom(self, dataMargins=None):
        """Reset the plot limits to the bounds of the data and redraw the plot.

        It automatically scale limits of axes that are in autoscale mode
        (See :meth:`setXAxisAutoScale`, :meth:`setYAxisAutoScale`).
        It keeps current limits on axes that are not in autoscale mode.

        Extra margins can be added around the data inside the plot area.
        Margins are given as one ratio of the data range per limit of the
        data (xMin, xMax, yMin and yMax limits).
        For log scale, extra margins are applied in log10 of the data.

        :param dataMargins: Ratios of margins to add around the data inside
                            the plot area for each side (Default: no margins).
        :type dataMargins: A 4-tuple of float as (xMin, xMax, yMin, yMax).
        """
        if dataMargins is None:
            dataMargins = self._defaultDataMargins

        xlim = self.getGraphXLimits()
        ylim = self.getGraphYLimits(axis='left')
        y2lim = self.getGraphYLimits(axis='right')

        self._backend.resetZoom(dataMargins)
        self._setDirtyPlot()

        if (xlim != self.getGraphXLimits() or
                ylim != self.getGraphYLimits(axis='left') or
                y2lim != self.getGraphYLimits(axis='right')):
            self._notifyLimitsChanged()

    # Internal

    @staticmethod
    def _logFilterData(x, y, color, xerror, yerror, xLog, yLog):
        """Filter out values with x or y <= 0 on log axes

        All arrays are expected to have the same length.

        :param x: The x coords.
        :param y: The y coords.
        :param color: The addCurve color arg (might not be an array).
        :param xerror: The addCuve xerror arg (might not be an array).
        :param yerror: The addCuve yerror arg (might not be an array).
        :param bool xLog: True to filter arrays according to X coords.
        :param bool yLog: True to filter arrays according to Y coords.
        :return: The filter arrays or unchanged object if
        :rtype: (x, y, color, xerror, yerror)
        """
        if xLog and yLog:
            idx = numpy.nonzero((x > 0) & (y > 0))[0]
        elif yLog:
            idx = numpy.nonzero(y > 0)[0]
        elif xLog:
            idx = numpy.nonzero(x > 0)[0]
        else:
            return x, y, color, xerror, yerror

        x = numpy.take(x, idx)
        y = numpy.take(y, idx)

        if isinstance(color, numpy.ndarray) and len(color) == len(x):
            # Nx(3 or 4) array (do not change RGBA color defined as an array)
            color = numpy.take(color, idx, axis=0)

        if isinstance(xerror, numpy.ndarray):
            if len(xerror) == len(x):
                # N or Nx1 array
                xerror = numpy.take(xerror, idx, axis=0)
            elif len(xerror) == 2 and len(xerror.shape) == 2:
                # 2xN array (+/- error)
                xerror = xerror[:, idx]

        if isinstance(yerror, numpy.ndarray):
            if len(yerror) == len(y):
                # N or Nx1 array
                yerror = numpy.take(yerror, idx, axis=0)
            elif len(yerror) == 2 and len(yerror.shape) == 2:
                # 2xN array (+/- error)
                yerror = yerror[:, idx]

        return x, y, color, xerror, yerror

    def _update(self):
        _logger.debug("_update called")

        # curves
        activeCurve = self.getActiveCurve(just_legend=True)
        curves = list(self._curves)
        for legend in curves:
            curve = self._curves[legend]
            self.addCurve(curve['x'], curve['y'], legend, resetzoom=False,
                          **curve['params'])

        if len(curves):
            if activeCurve not in curves:
                activeCurve = curves[0]
        else:
            activeCurve = None
        self.setActiveCurve(activeCurve)

        # images
        if not self.isXAxisLogarithmic() and not self.isYAxisLogarithmic():
            for legend in list(self._images):  # Copy has images is changed
                image = self._images[legend]
                self.addImage(image['data'], legend,
                              replace=False, resetzoom=False,
                              pixmap=image['pixmap'], **image['params'])

    # Coord conversion

    def dataToPixel(self, x=None, y=None, axis="left", check=True):
        """Convert a position in data coordinates to a position in pixels.

        :param float x: The X coordinate in data space. If None (default)
                        the middle position of the displayed data is used.
        :param float y: The Y coordinate in data space. If None (default)
                        the middle position of the displayed data is used.
        :param str axis: The Y axis to use for the conversion
                         ('left' or 'right').
        :param bool check: True to return None if outside displayed area,
                           False to convert to pixels anyway
        :returns: The corresponding position in pixels or
                  None if the data position is not in the displayed area and
                  check is True.
        :rtype: A tuple of 2 floats: (xPixel, yPixel) or None.
        """
        assert axis in ("left", "right")

        xmin, xmax = self.getGraphXLimits()
        ymin, ymax = self.getGraphYLimits(axis=axis)

        if x is None:
            x = 0.5 * (xmax + xmin)
        if y is None:
            y = 0.5 * (ymax + ymin)

        if check:
            if x > xmax or x < xmin:
                return None

            if y > ymax or y < ymin:
                return None

        return self._backend.dataToPixel(x, y, axis=axis)

    def pixelToData(self, x, y, axis="left", check=False):
        """Convert a position in pixels to a position in data coordinates.

        :param float x: The X coordinate in pixels. If None (default)
                            the center of the widget is used.
        :param float y: The Y coordinate in pixels. If None (default)
                            the center of the widget is used.
        :param str axis: The Y axis to use for the conversion
                         ('left' or 'right').
        :param bool check: Toggle checking if pixel is in plot area.
                           If False, this method never returns None.
        :returns: The corresponding position in data space or
                  None if the pixel position is not in the plot area.
        :rtype: A tuple of 2 floats: (xData, yData) or None.
        """
        assert axis in ("left", "right")
        return self._backend.pixelToData(x, y, axis=axis, check=check)

    def getPlotBoundsInPixels(self):
        """Plot area bounds in widget coordinates in pixels.

        :return: bounds as a 4-tuple of int: (left, top, width, height)
        """
        return self._backend.getPlotBoundsInPixels()

    # Interaction support

    def setGraphCursorShape(self, cursor=None):
        """Set the cursor shape.

        :param str cursor: Name of the cursor shape
        """
        self._backend.setGraphCursorShape(cursor)

    def _pickMarker(self, x, y, test=None):
        """Pick a marker at the given position.

        To use for interaction implementation.

        :param float x: X position in pixels.
        :param float y: Y position in pixels.
        :param test: A callable to call for each picked marker to filter
                     picked markers. If None (default), do not filter markers.
        """
        if test is None:
            test = lambda marker: True

        markers = self._backend.pickItems(x, y)
        markers = [item for item in markers if item['kind'] == 'marker']

        for item in reversed(markers):
            legend = item['legend']
            params = self._getMarker(legend)
            if params is not None and test(params):
                params['legend'] = legend
                return params
        return None

    def _moveMarker(self, legend, x, y):
        """Move a marker to a position.

        To use for interaction implementation.

        :param str legend: The legend associated to the marker.
        :param float x: The new X position of the marker in data coordinates.
        :param float y: The new Y position of the marker in data coordinates.
        """
        params = self._getMarker(legend)
        if params is not None:
            if params['x'] is not None:
                params['x'] = x
            if params['y'] is not None:
                params['y'] = y
            self._addMarker(**params)

    def _getMarker(self, legend):
        """Get the parameters of a marker

        :param str legend: The legend of the marker to retrieve
        :return: A copy of the parameters the marker has been created with
        :rtype: dict or None if marker does not exist
        """
        marker = self._markers.get(legend, None)
        if marker is None:
            return None
        else:
            # Return a shallow copy
            params = marker['params'].copy()
            params['legend'] = legend
            return params

    def _pickImageOrCurve(self, x, y, test=None):
        """Pick an image or a curve at the given position.

        To use for interaction implementation.

        :param float x: X position in pixels.
        :param float y: Y position in pixels.
        :param test: A callable to call for each picked item to filter
                     picked items. If None (default), do not filter items.
        """
        if test is None:
            test = lambda item: True

        items = self._backend.pickItems(x, y)
        items = [item for item in items if item['kind'] in ['curve', 'image']]

        for item in reversed(items):
            kind, legend = item['kind'], item['legend']
            if kind == 'curve':
                curve = self._curves.get(legend, None)
                if curve is not None:
                    params = curve['params'].copy()  # shallow copy
                    if test(params):
                        params['legend'] = legend
                        return kind, params, item['xdata'], item['ydata']

            elif kind == 'image':
                image = self._images.get(legend, None)
                if image is not None:
                    params = image['params'].copy()  # shallow copy
                    if test(params):
                        params['legend'] = legend
                        return kind, params, None

            else:
                _logger.warning('Unsupported kind: %s', kind)

        return None

    def _moveImage(self, legend, dx, dy):
        """Move an image to a position.

        To use for interaction implementation.

        :param str legend: The legend associated to the image.
        :param float dx: The X offset to apply to the image in data coords.
        :param float dy: The Y offset to apply to the image in data coords.
        """
        # TODO: poor implementation, better to do move image in backend...
        image = self._images[legend]
        params = image['params'].copy()
        params['origin'] = params['origin'][0] + dx, params['origin'][1] + dy
        self.addImage(image['data'], legend,
                      replace=False, resetzoom=False,
                      pixmap=image['pixmap'], **params)

    # User event handling #

    def _isPositionInPlotArea(self, x, y):
        """Project position in pixel to the closest point in the plot area

        :param float x: X coordinate in widget coordinate (in pixel)
        :param float y: Y coordinate in widget coordinate (in pixel)
        :return: (x, y) in widget coord (in pixel) in the plot area
        """
        left, top, width, height = self.getPlotBoundsInPixels()
        xPlot = _utils.clamp(x, left, left + width)
        yPlot = _utils.clamp(y, top, top + height)
        return xPlot, yPlot

    def onMousePress(self, xPixel, yPixel, btn):
        """Handle mouse press event.

        :param float xPixel: X mouse position in pixels
        :param float yPixel: Y mouse position in pixels
        :param str btn: Mouse button in 'left', 'middle', 'right'
        """
        if self._isPositionInPlotArea(xPixel, yPixel) == (xPixel, yPixel):
            self._pressedButtons.append(btn)
            self._eventHandler.handleEvent('press', xPixel, yPixel, btn)

    def onMouseMove(self, xPixel, yPixel):
        """Handle mouse move event.

        :param float xPixel: X mouse position in pixels
        :param float yPixel: Y mouse position in pixels
        """
        inXPixel, inYPixel = self._isPositionInPlotArea(xPixel, yPixel)
        isCursorInPlot = inXPixel == xPixel and inYPixel == yPixel

        if isCursorInPlot:
            # Signal mouse move event
            dataPos = self.pixelToData(inXPixel, inYPixel)
            assert dataPos is not None

            btn = self._pressedButtons[-1] if self._pressedButtons else None
            event = PlotEvents.prepareMouseSignal(
                'mouseMoved', btn, dataPos[0], dataPos[1], xPixel, yPixel)
            self.notify(**event)

        # Either button was pressed in the plot or cursor is in the plot
        if isCursorInPlot or self._pressedButtons:
            self._eventHandler.handleEvent('move', inXPixel, inYPixel)

    def onMouseRelease(self, xPixel, yPixel, btn):
        """Handle mouse release event.

        :param float xPixel: X mouse position in pixels
        :param float yPixel: Y mouse position in pixels
        :param str btn: Mouse button in 'left', 'middle', 'right'
        """
        try:
            self._pressedButtons.remove(btn)
        except ValueError:
            pass
        else:
            xPixel, yPixel = self._isPositionInPlotArea(xPixel, yPixel)
            self._eventHandler.handleEvent('release', xPixel, yPixel, btn)

    def onMouseWheel(self, xPixel, yPixel, angleInDegrees):
        """Handle mouse wheel event.

        :param float xPixel: X mouse position in pixels
        :param float yPixel: Y mouse position in pixels
        :param float angleInDegrees: Angle corresponding to wheel motion.
                                     Positive for movement away from the user,
                                     negative for movement toward the user.
        """
        if self._isPositionInPlotArea(xPixel, yPixel) == (xPixel, yPixel):
            self._eventHandler.handleEvent(
                'wheel', xPixel, yPixel, angleInDegrees)

    # Interaction modes #

    def getInteractiveMode(self):
        """Returns the current interactive mode as a dict.

        The returned dict contains at least the key 'mode'.
        Mode can be: 'draw', 'pan', 'select', 'zoom'.
        It can also contains extra keys (e.g., 'color') specific to a mode
        as provided to :meth:`setInteractiveMode`.
        """
        return self._eventHandler.getInteractiveMode()

    def setInteractiveMode(self, mode, color='black',
                           shape='polygon', label=None,
                           zoomOnWheel=True, source=None):
        """Switch the interactive mode.

        :param str mode: The name of the interactive mode.
                         In 'draw', 'pan', 'select', 'zoom'.
        :param color: Only for 'draw' and 'zoom' modes.
                      Color to use for drawing selection area. Default black.
        :type color: Color description: The name as a str or
                     a tuple of 4 floats.
        :param str shape: Only for 'draw' mode. The kind of shape to draw.
                          In 'polygon', 'rectangle', 'line', 'vline', 'hline',
                          'freeline'.
                          Default is 'polygon'.
        :param str label: Only for 'draw' mode, sent in drawing events.
        :param bool zoomOnWheel: Toggle zoom on wheel support
        :param source: A user-defined object (typically the caller object)
                       that will be send in the interactiveModeChanged event,
                       to identify which object required a mode change.
                       Default: None
        """
        self._eventHandler.setInteractiveMode(mode, color, shape, label)
        self._eventHandler.zoomOnWheel = zoomOnWheel

        self.notify(
            'interactiveModeChanged', source=source)

    # Deprecated #

    def isDrawModeEnabled(self):
        """Deprecated, use :meth:`getInteractiveMode` instead.

        Return True if the current interactive state is drawing."""
        _logger.warning(
            'isDrawModeEnabled deprecated, use getInteractiveMode instead')
        return self.getInteractiveMode()['mode'] == 'draw'

    def setDrawModeEnabled(self, flag=True, shape='polygon', label=None,
                           color=None, **kwargs):
        """Deprecated, use :meth:`setInteractiveMode` instead.

        Set the drawing mode if flag is True and its parameters.

        If flag is False, only item selection is enabled.

        Warning: Zoom and drawing are not compatible and cannot be enabled
        simultanelously.

        :param bool flag: True to enable drawing and disable zoom and select.
        :param str shape: Type of item to be drawn in:
                          hline, vline, rectangle, polygon (default)
        :param str label: Associated text for identifying draw signals
        :param color: The color to use to draw the selection area
        :type color: string ("#RRGGBB") or 4 column unsigned byte array or
                     one of the predefined color names defined in Colors.py
        """
        _logger.warning(
            'setDrawModeEnabled deprecated, use setInteractiveMode instead')

        if kwargs:
            _logger.warning('setDrawModeEnabled ignores additional parameters')

        if color is None:
            color = 'black'

        if flag:
            self.setInteractiveMode('draw', shape=shape,
                                    label=label, color=color)
        elif self.getInteractiveMode()['mode'] == 'draw':
            self.setInteractiveMode('select')

    def getDrawMode(self):
        """Deprecated, use :meth:`getInteractiveMode` instead.

        Return the draw mode parameters as a dict of None.

        It returns None if the interactive moed is not a drawing mode,
        otherwise, it returns a dict containing the drawing mode parameters
        as provided to :meth:`setDrawModeEnabled`.
        """
        _logger.warning(
            'getDrawMode deprecated, use getInteractiveMode instead')
        mode = self.getInteractiveMode()
        return mode if mode['mode'] == 'draw' else None

    def isZoomModeEnabled(self):
        """Deprecated, use :meth:`getInteractiveMode` instead.

        Return True if the current interactive state is zooming."""
        _logger.warning(
            'isZoomModeEnabled deprecated, use getInteractiveMode instead')
        return self.getInteractiveMode()['mode'] == 'zoom'

    def setZoomModeEnabled(self, flag=True, color=None):
        """Deprecated, use :meth:`setInteractiveMode` instead.

        Set the zoom mode if flag is True, else item selection is enabled.

        Warning: Zoom and drawing are not compatible and cannot be enabled
        simultanelously

        :param bool flag: If True, enable zoom and select mode.
        :param color: The color to use to draw the selection area.
                      (Default: 'black')
        :param color: The color to use to draw the selection area
        :type color: string ("#RRGGBB") or 4 column unsigned byte array or
                     one of the predefined color names defined in Colors.py
        """
        _logger.warning(
            'setZoomModeEnabled deprecated, use setInteractiveMode instead')
        if color is None:
            color = 'black'

        if flag:
            self.setInteractiveMode('zoom', color=color)
        elif self.getInteractiveMode()['mode'] == 'zoom':
            self.setInteractiveMode('select')

    def insertMarker(self, *args, **kwargs):
        """Deprecated, use :meth:`addMarker` instead."""
        _logger.warning(
            'insertMarker deprecated, use addMarker instead.')
        return self.addMarker(*args, **kwargs)

    def insertXMarker(self, *args, **kwargs):
        """Deprecated, use :meth:`addXMarker` instead."""
        _logger.warning(
            'insertXMarker deprecated, use addXMarker instead.')
        return self.addXMarker(*args, **kwargs)

    def insertYMarker(self, *args, **kwargs):
        """Deprecated, use :meth:`addYMarker` instead."""
        _logger.warning(
            'insertYMarker deprecated, use addYMarker instead.')
        return self.addYMarker(*args, **kwargs)

    def isActiveCurveHandlingEnabled(self):
        """Deprecated, use :meth:`isActiveCurveHandling` instead."""
        _logger.warning(
            'isActiveCurveHandlingEnabled deprecated, '
            'use isActiveCurveHandling instead.')
        return self.isActiveCurveHandling()

    def enableActiveCurveHandling(self, *args, **kwargs):
        """Deprecated, use :meth:`setActiveCurveHandling` instead."""
        _logger.warning(
            'enableActiveCurveHandling deprecated, '
            'use setActiveCurveHandling instead.')
        return self.setActiveCurveHandling(*args, **kwargs)

    def invertYAxis(self, *args, **kwargs):
        """Deprecated, use :meth:`setYAxisInverted` instead."""
        _logger.warning('invertYAxis deprecated, '
                        'use setYAxisInverted instead.')
        return self.setYAxisInverted(*args, **kwargs)

    def showGrid(self, flag=True):
        """Deprecated, use :meth:`setGraphGrid` instead."""
        _logger.warning("showGrid deprecated, use setGraphGrid instead")
        if flag in (0, False):
            flag = None
        elif flag in (1, True):
            flag = 'major'
        else:
            flag = 'both'
        return self.setGraphGrid(flag)

    def keepDataAspectRatio(self, *args, **kwargs):
        """Deprecated, use :meth:`setKeepDataAspectRatio`."""
        _logger.warning('keepDataAspectRatio deprecated,'
                        'use setKeepDataAspectRatio instead')
        return self.setKeepDataAspectRatio(*args, **kwargs)<|MERGE_RESOLUTION|>--- conflicted
+++ resolved
@@ -1929,7 +1929,6 @@
 
     def getGraphYLabel(self, axis='left'):
         """Return the current Y axis label as a str.
-<<<<<<< HEAD
 
         :param str axis: The Y axis for which to get the label (left or right)
         """
@@ -1937,15 +1936,6 @@
 
         return self._currentLabels['y' if axis == 'left' else 'yright']
 
-=======
-
-        :param str axis: The Y axis for which to get the label (left or right)
-        """
-        assert axis in ('left', 'right')
-
-        return self._currentLabels['y' if axis == 'left' else 'yright']
-
->>>>>>> e6e44448
     def setGraphYLabel(self, label="Y", axis='left'):
         """Set the plot Y axis label.
 
