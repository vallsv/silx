# coding: utf-8
# /*##########################################################################
#
# Copyright (c) 2016-2017 European Synchrotron Radiation Facility
#
# Permission is hereby granted, free of charge, to any person obtaining a copy
# of this software and associated documentation files (the "Software"), to deal
# in the Software without restriction, including without limitation the rights
# to use, copy, modify, merge, publish, distribute, sublicense, and/or sell
# copies of the Software, and to permit persons to whom the Software is
# furnished to do so, subject to the following conditions:
#
# The above copyright notice and this permission notice shall be included in
# all copies or substantial portions of the Software.
#
# THE SOFTWARE IS PROVIDED "AS IS", WITHOUT WARRANTY OF ANY KIND, EXPRESS OR
# IMPLIED, INCLUDING BUT NOT LIMITED TO THE WARRANTIES OF MERCHANTABILITY,
# FITNESS FOR A PARTICULAR PURPOSE AND NONINFRINGEMENT. IN NO EVENT SHALL THE
# AUTHORS OR COPYRIGHT HOLDERS BE LIABLE FOR ANY CLAIM, DAMAGES OR OTHER
# LIABILITY, WHETHER IN AN ACTION OF CONTRACT, TORT OR OTHERWISE, ARISING FROM,
# OUT OF OR IN CONNECTION WITH THE SOFTWARE OR THE USE OR OTHER DEALINGS IN
# THE SOFTWARE.
#
# ###########################################################################*/
"""QWidget displaying a 3D volume as a stack of 2D images.

The :class:`StackView` class implements this widget.

Basic usage of :class:`StackView` is through the following methods:

- :meth:`StackView.getColormap`, :meth:`StackView.setColormap` to update the
  default colormap to use and update the currently displayed image.
- :meth:`StackView.setStack` to update the displayed image.

The :class:`StackView` uses :class:`PlotWindow` and also
exposes a subset of the :class:`silx.gui.plot.Plot` API for further control
(plot title, axes labels, ...).

The :class:`StackViewMainWindow` class implements a widget that adds a status
bar displaying the 3D index and the value under the mouse cursor.

Example::

    import numpy
    import sys
    from silx.gui import qt
    from silx.gui.plot.StackView import StackViewMainWindow


    app = qt.QApplication(sys.argv[1:])

    # synthetic data, stack of 100 images of size 200x300
    mystack = numpy.fromfunction(
        lambda i, j, k: numpy.sin(i/15.) + numpy.cos(j/4.) + 2 * numpy.sin(k/6.),
        (100, 200, 300)
    )


    sv = StackViewMainWindow()
    sv.setColormap("jet", autoscale=True)
    sv.setStack(mystack)
    sv.setLabels(["1st dim (0-99)", "2nd dim (0-199)",
                  "3rd dim (0-299)"])
    sv.show()

    app.exec_()

"""

__authors__ = ["P. Knobel", "H. Payno"]
__license__ = "MIT"
<<<<<<< HEAD
__date__ = "10/01/2016"
=======
__date__ = "06/01/2017"
>>>>>>> a145e93f

import numpy

try:
    import h5py
except ImportError:
    h5py = None

from silx.gui import qt
from .. import icons
from . import PlotWindow
from . import PlotActions
from .Colors import cursorColorForColormap
from .PlotTools import LimitsToolBar
from .Profile import Profile3DToolBar
from ..widgets.FrameBrowser import HorizontalSliderWithBrowser

from silx.utils.array_like import DatasetView, ListOfImages


class StackView(qt.QMainWindow):
    """Stack view widget, to display and browse through stack of
    images.

    The profile tool can be switched to "3D" mode, to compute the profile
    on each image of the stack (not only the active image currently displayed)
    and display the result as a slice.

    :param QWidget parent: the Qt parent, or None
    :param backend: The backend to use for the plot.
                    The default is to use matplotlib.
    :type backend: str or :class:`BackendBase.BackendBase`
    :param bool resetzoom: Toggle visibility of reset zoom action.
    :param bool autoScale: Toggle visibility of axes autoscale actions.
    :param bool logScale: Toggle visibility of axes log scale actions.
    :param bool grid: Toggle visibility of grid mode action.
    :param bool colormap: Toggle visibility of colormap action.
    :param bool aspectRatio: Toggle visibility of aspect ratio button.
    :param bool yInverted: Toggle visibility of Y axis direction button.
    :param bool copy: Toggle visibility of copy action.
    :param bool save: Toggle visibility of save action.
    :param bool print_: Toggle visibility of print action.
    :param bool control: True to display an Options button with a sub-menu
                         to show legends, toggle crosshair and pan with arrows.
                         (Default: False)
    :param position: True to display widget with (x, y) mouse position
                     (Default: False).
                     It also supports a list of (name, funct(x, y)->value)
                     to customize the displayed values.
                     See :class:`silx.gui.plot.PlotTools.PositionInfo`.
    :param bool mask: Toggle visibilty of mask action.
    """
    # Qt signals
    valueChanged = qt.Signal(float, float, float)
    """Signals that the data value under the cursor has changed.

    It provides: row, column, data value.
    """

    sigPlaneSelectionChanged = qt.Signal(int)
    """Signal emitted when there is a change is perspective/displayed axes.

    It provides the perspective as an integer, with the following meaning:

        - 0: axis Y is the 2nd dimension, axis X is the 3rd dimension
        - 1: axis Y is the 1st dimension, axis X is the 3rd dimension
        - 2: axis Y is the 1st dimension, axis X is the 2nd dimension
    """

    sigStackChanged = qt.Signal(int)
    """Signal emitted when the image stack is changed.
    This happens when a new volume is loaded, or when the current volume
    is transposed (change in perspective).

    The signal provides the size (number of pixels) of the stack.
    This will be 0 if the stack is cleared, else it will be a positive
    integer.
    """

    def __init__(self, parent=None, resetzoom=True, backend=None,
                 autoScale=False, logScale=False, grid=False,
                 colormap=True, aspectRatio=True, yinverted=True,
                 copy=True, save=True, print_=True, control=False,
                 position=None, mask=True):
        qt.QMainWindow.__init__(self, parent)
        if parent is not None:
            # behave as a widget
            self.setWindowFlags(qt.Qt.Widget)
        else:
            self.setWindowTitle('StackView')

        self._stack = None
        """Loaded stack of images, as a 3D array or 3D dataset"""
        self.__transposed_view = None
        """View on :attr:`_stack` with the axes sorted, to have
        the orthogonal dimension first"""
        self._perspective = 0
        """Orthogonal dimension (depth) in :attr:`_stack`"""

        self.__imageLegend = '__StackView__image' + str(id(self))
        self.__autoscaleCmap = False
        """Flag to disable/enable colormap auto-scaling
        based on the min/max values of the entire 3D volume"""
        self.__dimensionsLabels = ["Dimension 0", "Dimension 1",
                                   "Dimension 2"]
        """These labels are displayed on the X and Y axes.
        :meth:`setLabels` updates this attribute."""

        central_widget = qt.QWidget(self)

        self._plot = PlotWindow(parent=central_widget, backend=backend,
                                resetzoom=resetzoom, autoScale=autoScale,
                                logScale=logScale, grid=grid,
                                curveStyle=False, colormap=colormap,
                                aspectRatio=aspectRatio, yInverted=yinverted,
                                copy=copy, save=save, print_=print_,
                                control=control, position=position,
                                roi=False, mask=mask)
        self.sigInteractiveModeChanged = self._plot.sigInteractiveModeChanged
        self.sigActiveImageChanged = self._plot.sigActiveImageChanged
        self.sigPlotSignal = self._plot.sigPlotSignal

        self._plot.profile = Profile3DToolBar(parent=self._plot,
                                              plot=self)
        self._plot.addToolBar(self._plot.profile)
        self._plot.setGraphXLabel('Columns')
        self._plot.setGraphYLabel('Rows')
        self._plot.sigPlotSignal.connect(self._imagePlotCB)

        self._browser = HorizontalSliderWithBrowser(central_widget)
        self._browser.valueChanged[int].connect(self.__updateFrameNumber)
        self._browser.setEnabled(False)

        self.__planeSelection = PlanesWidget(self._plot)
        self.__planeSelection.sigPlaneSelectionChanged.connect(self.__setPerspective)

        layout = qt.QGridLayout()
        layout.addWidget(self._plot, 0, 0, 1, 2)
        layout.addWidget(self.__planeSelection, 1, 0)
        layout.addWidget(self._browser, 1, 1)

        central_widget.setLayout(layout)
        self.setCentralWidget(central_widget)

    def setOptionVisible(self, isVisible):
        """
        Set the visibility of the browsing options.

        :param bool isVisible: True to have the options visible, else False
        """
        self._browser.setVisible(isVisible)
        self.__planeSelection.setVisible(isVisible)

    def _imagePlotCB(self, eventDict):
        """Callback for plot events.

        Emit :attr:`valueChanged` signal, with (x, y, value) tuple of the
        cursor location in the plot."""
        if eventDict['event'] == 'mouseMoved':
            activeImage = self.getActiveImage()
            if activeImage is not None:
                data = activeImage[0]
                height, width = data.shape

                # Get corresponding coordinate in image
                origin = activeImage[4]['origin']
                scale = activeImage[4]['scale']
                if (eventDict['x'] >= origin[0] and
                        eventDict['y'] >= origin[1]):
                    x = int((eventDict['x'] - origin[0]) / scale[0])
                    y = int((eventDict['y'] - origin[1]) / scale[1])

                    if 0 <= x < width and 0 <= y < height:
                        self.valueChanged.emit(float(x), float(y),
                                               data[y][x])

    def __setPerspective(self, perspective):
        """Function called when the browsed/orthogonal dimension changes

        :param perspective: the new browsed dimension
        """
        if perspective == self._perspective:
            return
        else:
            if perspective > 2 or perspective < 0:
                raise ValueError("Can't set perspective")

            self._perspective = perspective
            self.__createTransposedView()
            self.__updateFrameNumber(self._browser.value())
            self._plot.resetZoom()
            self.__updatePlotLabels()

            self.sigPlaneSelectionChanged.emit(perspective)
            self.sigStackChanged.emit(self._stack.size if
                                      self._stack is not None else 0)

    def __updatePlotLabels(self):
        """Update plot axes labels depending on perspective"""
        y, x = (1, 2) if self._perspective == 0 else \
            (0, 2) if self._perspective == 1 else (0, 1)
        self.setGraphXLabel(self.__dimensionsLabels[x])
        self.setGraphYLabel(self.__dimensionsLabels[y])

    def __createTransposedView(self):
        """Create the new view on the stack depending on the perspective
        (set orthogonal axis browsed on the viewer as first dimension)
        """
        assert self._stack is not None
        assert 0 <= self._perspective < 3

        # ensure we have the stack encapsulated in an array like object
        # having a transpose() method
        if isinstance(self._stack, numpy.ndarray):
            self.__transposed_view = self._stack

        elif h5py is not None and isinstance(self._stack, h5py.Dataset) or \
                isinstance(self._stack, DatasetView):
            self.__transposed_view = DatasetView(self._stack)

        elif isinstance(self._stack, ListOfImages):
            self.__transposed_view = ListOfImages(self._stack)

        # transpose the array like object if necessary
        if self._perspective == 1:
            self.__transposed_view = self.__transposed_view.transpose((1, 0, 2))
        elif self._perspective == 2:
            self.__transposed_view = self.__transposed_view.transpose((2, 0, 1))

        self._browser.setRange(0, self.__transposed_view.shape[0] - 1)
        self._browser.setValue(0)

    def setFrameNumber(self, number):
        """Set the frame selection to a specific value\

        :param int number: Number of the frame
        """
        self._browser.setValue(number)

    def __updateFrameNumber(self, index):
        """Update the current image displayed

        :param index: index of the image to display
        """
        assert self.__transposed_view is not None
        self._plot.addImage(self.__transposed_view[index, :, :],
                            legend=self.__imageLegend,
                            resetzoom=False)

    # public API
    def setStack(self, stack, origin=(0, 0), scale=(1., 1.),
                 perspective=0, reset=True):
        """Set the stack of images to display.

        :param stack: A 3D array representing the image or None to clear plot.
        :type stack: 3D numpy.ndarray, or 3D h5py.Dataset, or list/tuple of 2D
            numpy arrays, or None.
        :param origin: The (x, y) position of the origin of the image.
                       Default: (0, 0).
                       The origin is the lower left corner of the image when
                       the Y axis is not inverted.
        :type origin: Tuple of 2 floats: (origin x, origin y).
        :param scale: The scale factor to apply to the image on X and Y axes.
                      Default: (1, 1).
                      It is the size of a pixel in the coordinates of the axes.
                      Scales must be positive numbers.
        :type scale: Tuple of 2 floats: (scale x, scale y).
        :param int perspective: Dimension for the image index: 0, 1 or 2.
            By default, the dimension for the image index is the first
            dimension of the 3D stack (``perspective=0``). You can also choose
            to consider the second (``perspective=1``) or the third
            (``perspective=2``) dimensions as the image index.
        :param bool reset: Whether to reset zoom or not.
        """
        assert len(origin) == 2
        assert len(scale) == 2
        assert scale[0] > 0
        assert scale[1] > 0

        if stack is None:
            self.clear()
            self.sigStackChanged.emit(0)
            return

        # stack as list of 2D arrays: must be converted into an array_like
        if not isinstance(stack, numpy.ndarray):
            if h5py is None or not isinstance(stack, h5py.Dataset):
                try:
                    assert hasattr(stack, "__len__")
                    for img in stack:
                        assert hasattr(img, "shape")
                        assert len(img.shape) == 2
                except AssertionError:
                    raise ValueError(
                        "Stack must be a 3D array/dataset or a list of " +
                        "2D arrays.")
                stack = ListOfImages(stack)

        assert len(stack.shape) == 3, "data must be 3D"

        self._stack = stack
        self.__createTransposedView()

        # This call to setColormap redefines the meaning of autoscale
        # for 3D volume: take global min/max rather than frame min/max
        if self.__autoscaleCmap:
            self.setColormap(autoscale=True)

        # init plot
        self._plot.addImage(self.__transposed_view[0, :, :],
                            legend=self.__imageLegend,
                            origin=origin, scale=scale,
                            colormap=self.getColormap())
        self._plot.setActiveImage(self.__imageLegend)
        self.__updatePlotLabels()

        if reset:
            self._plot.resetZoom()

        # enable and init browser
        self._browser.setEnabled(True)

        if perspective != self._perspective:
            self.__setPerspective(perspective)

        self.sigStackChanged.emit(stack.size)

    def getStack(self, copy=True, returnNumpyArray=False):
        """Get the original stack of images, as a 3D array or dataset.

        The output has the form: [data, params]
        where params is a dictionary containing display parameters.

        :param bool copy: If True (default), then the object is copied
            and returned as a numpy array.
            Else, a reference to original data is returned, if possible.
            If the original data is not a numpy array and parameter
            returnNumpyArray is True, a copy will be made anyway.
        :param bool returnNumpyArray: If True, the returned object is
            guaranteed to be a numpy array.
        :return: Stack of images and parameters.
        :rtype: (numpy.ndarray, dict)
        """
        if self.getActiveImage() is None:
            return None
        _img, _legend, _info, _pixmap, params = self.getActiveImage()
        if returnNumpyArray or copy:
            return numpy.array(self._stack, copy=copy), params

        # if a list of 2D arrays was cast into a ListOfImages,
        # return the original list
        if isinstance(self._stack, ListOfImages):
            return self._stack.images, params

        return self._stack, params

    def getCurrentView(self, copy=True, returnNumpyArray=False):
        """Get the stack of images, it is currently displayed.

        The first index of the returned stack is always the image
        index. If the perspective has been changed in the widget since the
        data was first loaded, this will be reflected in the order of the
        dimensions of the returned object.

        The output has the form: [data, params]
        where params is a dictionary containing display parameters.

        :param bool copy: If True (default), then the object is copied
            and returned as a numpy array.
            Else, a reference to original data is returned, if possible.
            If the original data is not a numpy array and parameter
            returnNumpyArray is True, a copy will be made anyway.
        :param bool returnNumpyArray: If True, the returned object is
            guaranteed to be a numpy array.
        :return: Stack of images and parameters.
        :rtype: (numpy.ndarray, dict)
        """
        if self.getActiveImage() is None:
            return None
        _img, _legend, _info, _pixmap, params = self.getActiveImage()
        if returnNumpyArray or copy:
            return numpy.array(self.__transposed_view, copy=copy), params
        return self.__transposed_view, params

    def getActiveImage(self, just_legend=False):
        """Returns the currently active image.

        It returns None in case of not having an active image.

        Default output has the form: [data, legend, info, pixmap, params]
        where params is a dictionary containing image parameters.

        :param bool just_legend: True to get the legend of the image,
            False (the default) to get the image data and info.
        :return: legend of active image or [data, legend, info, pixmap, params]
        :rtype: str or list
        """
        return self._plot.getActiveImage(just_legend=just_legend)

    def clear(self):
        """Clear the widget:

         - clear the plot
         - clear the loaded data volume
        """
        self._stack = None
        self.__transposed_view = None
        self._perspective = 0
        self._browser.setEnabled(False)
        self._plot.clear()

    def resetZoom(self):
        """Reset the plot limits to the bounds of the data and redraw the plot.
        """
        self._plot.resetZoom()

    def getGraphTitle(self):
        """Return the plot main title as a str."""
        return self._plot.getGraphTitle()

    def setGraphTitle(self, title=""):
        """Set the plot main title.

        :param str title: Main title of the plot (default: '')
        """
        return self._plot.setGraphTitle(title)

    def setLabels(self, labels=None):
        """Set the labels to be displayed on the plot axes.

        You must provide a sequence of 3 strings, corresponding to the 3
        dimensions of the original data volume.
        The proper label will automatically be selected for each plot axis
        when the volume is rotated (when different axes are selected as the
        X and Y axes).

        :param list(str) labels: 3 labels corresponding to the 3 dimensions
             of the data volumes.
        """
        if labels is None:
            labels = ["Dimension 0", "Dimension 1", "Dimension 2"]
        self.__dimensionsLabels = labels
        self.__updatePlotLabels()

    def getGraphXLabel(self):
        """Return the current horizontal axis label as a str."""
        return self._plot.getGraphXLabel()

    def setGraphXLabel(self, label=None):
        """Set the plot horizontal axis label.

        :param str label: The horizontal axis label
        """
        if label is None:
            label = self.__dimensionsLabels[1 if self._perspective == 2 else 2]
        self._plot.setGraphXLabel(label)

    def getGraphYLabel(self, axis='left'):
        """Return the current vertical axis label as a str.

        :param str axis: The Y axis for which to get the label (left or right)
        """
        return self._plot.getGraphYLabel(axis)

    def setGraphYLabel(self, label=None, axis='left'):
        """Set the vertical axis label on the plot.

        :param str label: The Y axis label
        :param str axis: The Y axis for which to set the label (left or right)
        """
        if label is None:
            label = self.__dimensionsLabels[1 if self._perspective == 0 else 0]
        self._plot.setGraphYLabel(label, axis)

    def setYAxisInverted(self, flag=True):
        """Set the Y axis orientation.

        :param bool flag: True for Y axis going from top to bottom,
                          False for Y axis going from bottom to top
        """
        self._plot.setYAxisInverted(flag)

    def isYAxisInverted(self):
        """Return True if Y axis goes from top to bottom, False otherwise."""
        return self._backend.isYAxisInverted()

    def getSupportedColormaps(self):
        """Get the supported colormap names as a tuple of str.

        The list should at least contain and start by:
        ('gray', 'reversed gray', 'temperature', 'red', 'green', 'blue')
        """
        return self._plot.getSupportedColormaps()

    def getColormap(self):
        """Get the current colormap description.

        :return: A description of the current colormap.
                 See :meth:`setColormap` for details.
        :rtype: dict
        """
        # default colormap used by addImage
        return self._plot.getDefaultColormap()

    def setColormap(self, colormap=None, normalization=None,
                    autoscale=None, vmin=None, vmax=None, colors=None):
        """Set the colormap and update active image.

        Parameters that are not provided are taken from the current colormap.

        The colormap parameter can also be a dict with the following keys:

        - *name*: string. The colormap to use:
          'gray', 'reversed gray', 'temperature', 'red', 'green', 'blue'.
        - *normalization*: string. The mapping to use for the colormap:
          either 'linear' or 'log'.
        - *autoscale*: bool. Whether to use autoscale (True) or range
          provided by keys
          'vmin' and 'vmax' (False).
        - *vmin*: float. The minimum value of the range to use if 'autoscale'
          is False.
        - *vmax*: float. The maximum value of the range to use if 'autoscale'
          is False.
        - *colors*: optional. Nx3 or Nx4 array of float in [0, 1] or uint8.
                    List of RGB or RGBA colors to use (only if name is None)

        :param colormap: Name of the colormap in
            'gray', 'reversed gray', 'temperature', 'red', 'green', 'blue'.
            Or the description of the colormap as a dict.
        :type colormap: dict or str.
        :param str normalization: Colormap mapping: 'linear' or 'log'.
        :param bool autoscale: Whether to use autoscale or [vmin, vmax] range.
            Default value of autoscale is True if data is a numpy array,
            False if data is a h5py dataset.
        :param float vmin: The minimum value of the range to use if
                           'autoscale' is False.
        :param float vmax: The maximum value of the range to use if
                           'autoscale' is False.
        :param numpy.ndarray colors: Only used if name is None.
            Custom colormap colors as Nx3 or Nx4 RGB or RGBA arrays
        """
        cmapDict = self.getColormap()

        if isinstance(colormap, dict):
            # Support colormap parameter as a dict
            errmsg = "If colormap is provided as a dict, all other parameters"
            errmsg += " must not be specified when calling setColormap"
            assert normalization is None, errmsg
            assert autoscale is None, errmsg
            assert vmin is None, errmsg
            assert vmax is None, errmsg
            assert colors is None, errmsg
            cmapDict.update(colormap)

        else:
            if colormap is not None:
                cmapDict['name'] = colormap
            if normalization is not None:
                cmapDict['normalization'] = normalization
            if colors is not None:
                cmapDict['colors'] = colors

            # Default meaning of autoscale is to reset min and max
            # each time a new image is added to the plot.
            # We want to use min and max of global volume,
            # and not change them when browsing slides
            cmapDict['autoscale'] = False

            if autoscale is None:
                # set default
                autoscale = False
                # TODO: assess cost of computing min/max for large 3D array
                # if isinstance(self._stack, numpy.ndarray):
                #     autoscale = True
                # else:                    # h5py.Dataset
                #     autoscale = False
            elif autoscale and isinstance(self._stack, h5py.Dataset):
                # h5py dataset has no min()/max() methods
                raise RuntimeError(
                        "Cannot auto-scale colormap for a h5py dataset")
            else:
                autoscale = autoscale
            self.__autoscaleCmap = autoscale
            if autoscale and (self._stack is not None):
                cmapDict['vmin'] = self._stack.min()
                cmapDict['vmax'] = self._stack.max()
            else:
                if vmin is not None:
                    cmapDict['vmin'] = vmin
                if vmax is not None:
                    cmapDict['vmax'] = vmax

        cursorColor = cursorColorForColormap(cmapDict['name'])
        self._plot.setInteractiveMode('zoom', color=cursorColor)

        self._plot.setDefaultColormap(cmapDict)

        # Refresh image with new colormap
        activeImage = self._plot.getActiveImage()
        if activeImage is not None:
            data, legend, info, _pixmap = activeImage[0:4]
            self._plot.addImage(data, legend=legend, info=info,
                                colormap=self.getColormap(),
                                resetzoom=False)

    def isKeepDataAspectRatio(self):
        """Returns whether the plot is keeping data aspect ratio or not."""
        return self._plot.isKeepDataAspectRatio()

    def setKeepDataAspectRatio(self, flag=True):
        """Set whether the plot keeps data aspect ratio or not.

        :param bool flag: True to respect data aspect ratio
        """
        self._plot.setKeepDataAspectRatio(flag)

    # kind of internal, but needed by Profile
    def remove(self, legend=None,
               kind=('curve', 'image', 'item', 'marker')):
        """See :meth:`Plot.Plot.remove`"""
        self._plot.remove(legend, kind)

    def setInteractiveMode(self, *args, **kwargs):
        """
        See :meth:`Plot.Plot.setInteractiveMode`
        """
        self._plot.setInteractiveMode(*args, **kwargs)

    def addItem(self, *args, **kwargs):
        """
        See :meth:`Plot.Plot.addItem`
        """
        self._plot.addItem(*args, **kwargs)


class PlanesWidget(qt.QWidget):
    """Widget for the plane/perspective selection

    :param parent: the parent QWidget
    """
    sigPlaneSelectionChanged = qt.Signal(int)

    def __init__(self, parent):
        super(PlanesWidget, self).__init__(parent)

        self.setSizePolicy(qt.QSizePolicy.Minimum, qt.QSizePolicy.Minimum)
        layout0 = qt.QHBoxLayout()
        self.setLayout(layout0)
        layout0.setContentsMargins(0, 0, 0, 0)

        layout0.addWidget(qt.QLabel("Axes selection:"))

        # By default, the first dimension (dim0) is the image index/depth/z,
        # the second dimension is the image row number/y axis
        # and the third dimension is the image column index/x axis

        # 1
        # | 0
        # |/__2

        self.qcbAxisSelection = qt.QComboBox(self)
        self.qcbAxisSelection.addItem(icons.getQIcon("cube-front"),
                                      'Dim1-Dim2')
        self.qcbAxisSelection.addItem(icons.getQIcon("cube-bottom"),
                                      'Dim0-Dim2')
        self.qcbAxisSelection.addItem(icons.getQIcon("cube-left"),
                                      'Dim0-Dim1')
        self.qcbAxisSelection.currentIndexChanged[int].connect(
                self.__planeSelectionChanged)

        layout0.addWidget(self.qcbAxisSelection)

    def __planeSelectionChanged(self, idx):
        """Callback function when the combobox selection changes

        idx is the dimension number orthogonal to the slice plane,
        following the convention:

          - slice plane Dim1-Dim2: perspective 0
          - slice plane Dim0-Dim2: perspective 1
          - slice plane Dim0-Dim1: perspective 2
        """
        self.sigPlaneSelectionChanged.emit(idx)


class StackViewMainWindow(StackView):
    """This class is a :class:`StackView` with a menu, an additional toolbar
    to set the plot limits, and a status bar to display the value and 3D
    index of the data samples hovered by the mouse cursor.

    :param QWidget parent: Parent widget, or None
    """
    def __init__(self, parent=None):
        self._dataInfo = None
        super(StackViewMainWindow, self).__init__(parent)
        self.setWindowFlags(qt.Qt.Window)

        # Add toolbars and status bar
        self.addToolBar(qt.Qt.BottomToolBarArea,
                        LimitsToolBar(plot=self._plot))

        self.statusBar()

        menu = self.menuBar().addMenu('File')
        menu.addAction(self._plot.saveAction)
        menu.addAction(self._plot.printAction)
        menu.addSeparator()
        action = menu.addAction('Quit')
        action.triggered[bool].connect(qt.QApplication.instance().quit)

        menu = self.menuBar().addMenu('Edit')
        menu.addAction(self._plot.copyAction)
        menu.addSeparator()
        menu.addAction(self._plot.resetZoomAction)
        menu.addAction(self._plot.colormapAction)
        menu.addAction(PlotActions.KeepAspectRatioAction(self._plot, self))
        menu.addAction(PlotActions.YAxisInvertedAction(self._plot, self))

        menu = self.menuBar().addMenu('Profile')
        menu.addAction(self._plot.profile.browseAction)
        menu.addAction(self._plot.profile.hLineAction)
        menu.addAction(self._plot.profile.vLineAction)
        menu.addAction(self._plot.profile.lineAction)
        menu.addSeparator()
        menu.addAction(self._plot.profile.clearAction)
        self._plot.profile.profile3dAction.computeProfileIn2D()
        menu.addMenu(self._plot.profile.profile3dAction.menu())

        # Connect to StackView's signal
        self.valueChanged.connect(self._statusBarSlot)

    def _statusBarSlot(self, row, column, value):
        """Update status bar with coordinates/value from plots."""
        img_idx = self._browser.value()

        if self._perspective == 0:
            dim0, dim1, dim2 = img_idx, int(column), int(row)
        elif self._perspective == 1:
            dim0, dim1, dim2 = int(column), img_idx, int(row)
        elif self._perspective == 2:
            dim0, dim1, dim2 = int(column), int(row), img_idx

        msg = 'Position: (%d, %d, %d)' % (dim0, dim1, dim2)
        msg += ', Value: %g' % value
        if self._dataInfo is not None:
            msg = self._dataInfo + ', ' + msg

        self.statusBar().showMessage(msg)

    def setStack(self, stack, *args, **kwargs):
        """Set the displayed stack.

        See :meth:`StackView.setStack` for details.
        """
        if hasattr(stack, 'dtype') and hasattr(stack, 'shape'):
            assert len(stack.shape) == 3
            nimages, height, width = stack.shape
            self._dataInfo = 'Data: %dx%dx%d (%s)' % (nimages, height, width,
                                                      str(stack.dtype))
            self.statusBar().showMessage(self._dataInfo)
        else:
            self._dataInfo = None

        # Set the new stack in StackView widget
        super(StackViewMainWindow, self).setStack(stack, *args, **kwargs)
        self.setStatusBar(None)<|MERGE_RESOLUTION|>--- conflicted
+++ resolved
@@ -69,11 +69,7 @@
 
 __authors__ = ["P. Knobel", "H. Payno"]
 __license__ = "MIT"
-<<<<<<< HEAD
 __date__ = "10/01/2016"
-=======
-__date__ = "06/01/2017"
->>>>>>> a145e93f
 
 import numpy
 
